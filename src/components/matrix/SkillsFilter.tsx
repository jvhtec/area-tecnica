--- conflicted
+++ resolved
@@ -105,29 +105,10 @@
       <PopoverContent className="p-0 w-80" align="start">
         {open && (
           <Command>
-<<<<<<< HEAD
-            <CommandInput placeholder="Search skills..." value={query} onValueChange={setQuery} />
-=======
->>>>>>> b6c76095
             <CommandList>
               <CommandEmpty>No skills found.</CommandEmpty>
               {grouped.map(([category, list]) => (
                 <CommandGroup key={category} heading={category}>
-<<<<<<< HEAD
-                  {list
-                    .filter(s => !query || s.name.toLowerCase().includes(query.toLowerCase()))
-                    .map(s => {
-                      const checked = selected.includes(s.name);
-                      return (
-                        <CommandItem key={s.id} onSelect={() => toggle(s.name, !checked)}>
-                          <div className="mr-2">
-                            <Checkbox checked={checked} onCheckedChange={(v) => toggle(s.name, !!v)} />
-                          </div>
-                          <span>{s.name}</span>
-                        </CommandItem>
-                      );
-                    })}
-=======
                   {list.map(s => {
                     const checked = selected.includes(s.name);
                     return (
@@ -139,7 +120,6 @@
                       </CommandItem>
                     );
                   })}
->>>>>>> b6c76095
                 </CommandGroup>
               ))}
             </CommandList>
