import React, { useState, useEffect, useRef } from "react";
import { Card, CardHeader, CardTitle, CardContent } from "@/components/ui/card";
import { Input } from "@/components/ui/input";
import { Label } from "@/components/ui/label";
import { Button } from "@/components/ui/button";
import { motion, AnimatePresence } from "framer-motion";
import { MapPin, Upload, X, Image as ImageIcon, Map, Plus, Settings } from "lucide-react";
import { EventData, Images, ImagePreviews } from "@/types/hoja-de-ruta";
import { GoogleMap } from "@/components/maps/GoogleMap";
import { AddressAutocomplete } from "@/components/maps/AddressAutocomplete";
import { PlaceAutocomplete } from "@/components/maps/PlaceAutocomplete";
import { Dialog, DialogContent, DialogHeader, DialogTitle, DialogTrigger } from "@/components/ui/dialog";
import { PlacesImageService } from "@/utils/hoja-de-ruta/pdf/services/places-image-service";

interface ModernVenueSectionProps {
  eventData: EventData;
  setEventData: React.Dispatch<React.SetStateAction<EventData>>;
  images: Images;
  imagePreviews: ImagePreviews;
  onImageUpload: (type: keyof Images, files: FileList) => void;
  onRemoveImage: (type: keyof Images, index: number) => void;
  onVenueMapUpload: (file: File) => void;
  handleVenueMapUrl: (url: string) => void;
  appendVenuePreviews: (dataUrls: string[]) => void;
}

export const ModernVenueSection: React.FC<ModernVenueSectionProps> = ({
  eventData,
  setEventData,
  images,
  imagePreviews,
  onImageUpload,
  onRemoveImage,
  onVenueMapUpload,
  handleVenueMapUrl,
  appendVenuePreviews,
}) => {
  const [dragOver, setDragOver] = useState(false);
  const [staticMapUrl, setStaticMapUrl] = useState<string | null>(null);
  const fetchedQueriesRef = useRef<Set<string>>(new Set());

  // Update coordinates when eventData changes
  useEffect(() => {
    if (eventData.venue.coordinates && eventData.venue.address) {
      // Sync with coordinates from venue selection in EventDetailsSection
      console.log('VenueLocationSection: Syncing with venue data:', eventData.venue);
    }
  }, [eventData.venue.coordinates, eventData.venue.address]);

  // When we receive a static map URL from GoogleMap, convert it to a preview for the PDF
  useEffect(() => {
    if (staticMapUrl) {
      console.log('🗺️ ModernVenueSection: staticMapUrl received, generating preview for PDF');
      handleVenueMapUrl(staticMapUrl);
    }
  }, [staticMapUrl, handleVenueMapUrl]);

  // Auto-fetch venue photos from Google Places and append to gallery (max 2)
  useEffect(() => {
    const name = eventData.venue?.name?.trim();
    const address = eventData.venue?.address?.trim();
    const query = name || address;
    if (!query) return;
    // Only fetch if we have room for suggestions
    if ((imagePreviews.venue?.length || 0) >= 2) return;
    const key = `${query.toLowerCase()}`;
    if (fetchedQueriesRef.current.has(key)) return;

    let cancelled = false;
    (async () => {
      try {
        console.log('📸 Fetching venue suggestion photos for:', query);
        const photos = await PlacesImageService.getPhotosForQuery(query, 2, 500, 300);
        if (!cancelled && photos && photos.length) {
          appendVenuePreviews(photos);
          fetchedQueriesRef.current.add(key);
          console.log(`📸 Added ${photos.length} suggested photo(s) for venue`);
        }
      } catch (e) {
        console.warn('Failed to fetch venue suggestion photos:', e);
      }
    })();

    return () => {
      cancelled = true;
    };
  }, [eventData.venue?.name, eventData.venue?.address, imagePreviews.venue, appendVenuePreviews]);

  const handleLocationUpdate = (coordinates: { lat: number; lng: number }, address: string) => {
    setEventData(prev => ({
      ...prev,
      venue: {
        ...prev.venue,
        coordinates,
        address: address || prev.venue.address
      }
    }));
  };

  const handleDrop = (e: React.DragEvent, type: 'venue' | 'map') => {
    e.preventDefault();
    setDragOver(false);
    
    const files = e.dataTransfer.files;
    if (files.length > 0) {
      if (type === 'venue') {
        onImageUpload('venue', files);
      } else {
        onVenueMapUpload(files[0]);
      }
    }
  };

  const handleFileInput = (e: React.ChangeEvent<HTMLInputElement>, type: 'venue' | 'map') => {
    const files = e.target.files;
    if (files) {
      if (type === 'venue') {
        onImageUpload('venue', files);
      } else {
        onVenueMapUpload(files[0]);
      }
    }
  };

  return (
    <div className="space-y-6">
      {/* Venue Images Section */}
      <motion.div
        initial={{ opacity: 0, y: 20 }}
        animate={{ opacity: 1, y: 0 }}
        transition={{ delay: 0.1 }}
      >
        <Card className="border-2">
          <CardHeader>
            <CardTitle className="flex items-center gap-2">
              <ImageIcon className="w-5 h-5 text-green-600" />
              Imágenes del Venue
            </CardTitle>
          </CardHeader>
          <CardContent className="space-y-4">
            {/* Upload Area */}
            <div
              className={`border-2 border-dashed rounded-lg p-8 text-center transition-colors ${
                dragOver ? 'border-green-400 bg-green-50' : 'border-gray-300 hover:border-green-400'
              }`}
              onDragOver={(e) => {
                e.preventDefault();
                setDragOver(true);
              }}
              onDragLeave={() => setDragOver(false)}
              onDrop={(e) => handleDrop(e, 'venue')}
            >
              <ImageIcon className="w-12 h-12 mx-auto text-gray-400 mb-4" />
              <h3 className="text-lg font-medium text-gray-700 mb-2">
                Subir Imágenes del Venue
              </h3>
              <p className="text-gray-500 mb-4">
                Arrastra las imágenes aquí o haz clic para seleccionar
              </p>
              <input
                type="file"
                multiple
                accept="image/*"
                onChange={(e) => handleFileInput(e, 'venue')}
                className="hidden"
                id="venue-images"
              />
              <label htmlFor="venue-images">
                <Button variant="outline" className="gap-2" asChild>
                  <span>
                    <Upload className="w-4 h-4" />
                    Seleccionar Imágenes
                  </span>
                </Button>
              </label>
            </div>

            {/* Image Gallery */}
            {imagePreviews.venue.length > 0 && (
              <div className="grid grid-cols-2 md:grid-cols-3 gap-4">
                <AnimatePresence>
                  {imagePreviews.venue.map((preview, index) => (
                    <motion.div
                      key={index}
                      initial={{ opacity: 0, scale: 0.8 }}
                      animate={{ opacity: 1, scale: 1 }}
                      exit={{ opacity: 0, scale: 0.8 }}
                      className="relative group rounded-lg overflow-hidden border-2 border-gray-200"
                    >
                      <img
                        src={preview}
                        alt={`Venue ${index + 1}`}
<<<<<<< HEAD
=======
                        width={500}
                        height={300}
>>>>>>> 2e396d81
                        loading="lazy"
                        decoding="async"
                        className="w-full h-32 object-cover"
                      />
                      <div className="absolute inset-0 bg-black/50 opacity-0 group-hover:opacity-100 transition-opacity flex items-center justify-center">
                        <Button
                          size="sm"
                          variant="destructive"
                          onClick={() => onRemoveImage('venue', index)}
                          className="rounded-full w-8 h-8 p-0"
                        >
                          <X className="w-4 h-4" />
                        </Button>
                      </div>
                    </motion.div>
                  ))}
                </AnimatePresence>
              </div>
            )}
          </CardContent>
        </Card>
      </motion.div>

      {/* Venue Location Management */}
      <motion.div
        initial={{ opacity: 0, y: 20 }}
        animate={{ opacity: 1, y: 0 }}
        transition={{ delay: 0.3 }}
      >
        <Card className="border-2">
          <CardHeader>
            <CardTitle className="flex items-center gap-2 justify-between">
              <div className="flex items-center gap-2">
                <MapPin className="w-5 h-5 text-emerald-600" />
                Ubicación del Venue
              </div>
              <Dialog>
                <DialogTrigger asChild>
                  <Button variant="outline" size="sm" className="gap-2">
                    <Settings className="w-4 h-4" />
                    Editar Ubicación
                  </Button>
                </DialogTrigger>
                <DialogContent className="max-w-2xl">
                  <DialogHeader>
                    <DialogTitle>Configurar Ubicación del Venue</DialogTitle>
                  </DialogHeader>
                  <div className="space-y-4">
                    <div>
                      <Label htmlFor="venue-name">Nombre del Venue</Label>
                      <PlaceAutocomplete
                        value={eventData.venue.name || ''}
                        onSelect={({ name, address, coordinates }) =>
                          setEventData(prev => ({
                            ...prev,
                            venue: {
                              ...prev.venue,
                              name: name || prev.venue.name,
                              address: address || prev.venue.address,
                              coordinates: coordinates || prev.venue.coordinates,
                            }
                          }))
                        }
                        placeholder="Buscar venue o lugar..."
                      />
                    </div>
                    <div>
                      <Label>Dirección del Venue</Label>
                      <AddressAutocomplete
                        value={eventData.venue.address || ''}
                        onChange={(address, coordinates) => {
                          setEventData(prev => ({
                            ...prev,
                            venue: {
                              ...prev.venue,
                              address,
                              coordinates
                            }
                          }));
                        }}
                        placeholder="Buscar dirección..."
                      />
                    </div>
                    {(eventData.venue.address || eventData.venue.coordinates) && (
                      <div>
                        <Label>Vista Previa del Mapa</Label>
                        <GoogleMap
                          address={eventData.venue.address}
                          coordinates={eventData.venue.coordinates}
                          height="250px"
                          interactive={true}
                          showMarker={true}
                          onLocationSelect={handleLocationUpdate}
                          onStaticMapUrlChange={setStaticMapUrl}
                        />
                      </div>
                    )}
                  </div>
                </DialogContent>
              </Dialog>
            </CardTitle>
          </CardHeader>
          <CardContent>
            {eventData.venue.address || eventData.venue.coordinates ? (
              <div className="space-y-4">
                <div className="flex items-center gap-2 mb-4">
                  <MapPin className="w-4 h-4 text-green-600" />
                  <span className="text-sm font-medium text-green-700">
                    {eventData.venue.name ? `${eventData.venue.name} - Ubicación confirmada` : 'Ubicación confirmada'}
                  </span>
                </div>
                <GoogleMap
                  address={eventData.venue.address}
                  coordinates={eventData.venue.coordinates}
                  height="300px"
                  interactive={false}
                  showMarker={true}
                  onStaticMapUrlChange={setStaticMapUrl}
                />
                {eventData.venue.address && (
                  <div className="p-3 bg-muted rounded-lg">
                    <p className="text-sm font-medium text-muted-foreground mb-1">Dirección:</p>
                    <p className="text-sm">{eventData.venue.address}</p>
                    {eventData.venue.coordinates && (
                      <p className="text-xs text-muted-foreground mt-1">
                        Coordenadas: {eventData.venue.coordinates.lat.toFixed(6)}, {eventData.venue.coordinates.lng.toFixed(6)}
                      </p>
                    )}
                  </div>
                )}
              </div>
            ) : (
              <div className="text-center py-8 text-muted-foreground">
                <MapPin className="w-12 h-12 mx-auto mb-4 text-gray-300" />
                <p className="text-lg font-medium mb-2">No hay ubicación configurada</p>
                <p className="text-sm mb-4">Complete el nombre del venue en la sección "Información del Evento" para ver el mapa aquí automáticamente</p>
                <p className="text-xs text-blue-600">✓ Integración Google Maps habilitada</p>
              </div>
            )}
          </CardContent>
        </Card>
      </motion.div>
    </div>
  );
};<|MERGE_RESOLUTION|>--- conflicted
+++ resolved
@@ -190,11 +190,8 @@
                       <img
                         src={preview}
                         alt={`Venue ${index + 1}`}
-<<<<<<< HEAD
-=======
                         width={500}
                         height={300}
->>>>>>> 2e396d81
                         loading="lazy"
                         decoding="async"
                         className="w-full h-32 object-cover"
