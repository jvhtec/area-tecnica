import { useState, useRef } from "react";
import { Button } from "@/components/ui/button";
import { Input } from "@/components/ui/input";
import { Textarea } from "@/components/ui/textarea";
import { Dialog, DialogContent, DialogHeader, DialogTitle, DialogTrigger } from "@/components/ui/dialog";
import { FileText, PenTool, X, Check, ClipboardList, AlertTriangle, Loader2, Save } from "lucide-react";
import SignatureCanvas from "react-signature-canvas";
import { toast } from "sonner";
import { generateIncidentReportPDF } from "@/utils/incident-report/pdf-generator";
import { Job } from "@/types/job";
import { Theme } from "@/components/technician/types";

interface TechnicianIncidentReportDialogProps {
  job: Job;
  techName?: string;
  className?: string;
  labeled?: boolean;
  theme?: Theme;
  isDark?: boolean;
}

interface IncidentReportData {
  equipmentModel: string;
  brand: string;
  issue: string;
  actionsTaken: string;
  signature: string;
}

export const TechnicianIncidentReportDialog = ({
  job,
  techName,
  className = "",
  labeled = false,
  theme,
  isDark = false
}: TechnicianIncidentReportDialogProps) => {
  // Provide fallback for techName to ensure PDF always has a non-empty name
  const effectiveTechName = techName?.trim() || "Técnico desconocido";
  const [isOpen, setIsOpen] = useState(false);
  const [formData, setFormData] = useState<IncidentReportData>({
    equipmentModel: '',
    brand: '',
    issue: '',
    actionsTaken: '',
    signature: ''
  });

  const [isSignatureDialogOpen, setIsSignatureDialogOpen] = useState(false);
  const [isGenerating, setIsGenerating] = useState(false);
  const signaturePadRef = useRef<SignatureCanvas>(null);

  // Default theme fallback if not provided
  const defaultTheme: Theme = {
    bg: isDark ? "bg-[#05070a]" : "bg-slate-50",
    nav: isDark ? "bg-[#0f1219] border-t border-[#1f232e]" : "bg-white border-t border-slate-200",
    card: isDark ? "bg-[#0f1219] border-[#1f232e]" : "bg-white border-slate-200 shadow-sm",
    textMain: isDark ? "text-white" : "text-slate-900",
    textMuted: isDark ? "text-[#94a3b8]" : "text-slate-500",
    accent: "bg-blue-600 hover:bg-blue-500 text-white",
    input: isDark ? "bg-[#0a0c10] border-[#2a2e3b] text-white focus:border-blue-500" : "bg-white border-slate-300 text-slate-900 focus:border-blue-500",
    modalOverlay: isDark ? "bg-black/90 backdrop-blur-md" : "bg-slate-900/40 backdrop-blur-md",
    divider: isDark ? "border-[#1f232e]" : "border-slate-100",
    danger: isDark ? "text-red-400 bg-red-500/10 border-red-500/20" : "text-red-700 bg-red-50 border-red-200",
    success: isDark ? "text-emerald-400 bg-emerald-500/10 border-emerald-500/20" : "text-emerald-700 bg-emerald-50 border-emerald-200",
    warning: isDark ? "text-amber-400 bg-amber-500/10 border-amber-500/20" : "text-amber-700 bg-amber-50 border-amber-200",
    cluster: isDark ? "bg-white text-black" : "bg-slate-900 text-white"
  };
  const t = theme || defaultTheme;

  const handleInputChange = (field: keyof IncidentReportData, value: string) => {
    setFormData(prev => ({ ...prev, [field]: value }));
  };

  const handleSaveSignature = () => {
    if (!signaturePadRef.current) return;

    const signatureData = signaturePadRef.current.toDataURL();
    setFormData(prev => ({ ...prev, signature: signatureData }));
    setIsSignatureDialogOpen(false);

    toast.success("Firma guardada correctamente");
  };

  const clearSignature = () => {
    if (signaturePadRef.current) {
      signaturePadRef.current.clear();
    }
  };

  const clearForm = () => {
    setFormData({
      equipmentModel: '',
      brand: '',
      issue: '',
      actionsTaken: '',
      signature: ''
    });
  };

  const validateForm = (): boolean => {
    const requiredFields = ['equipmentModel', 'brand', 'issue', 'actionsTaken'];
    const missingFields = requiredFields.filter(field =>
      !formData[field as keyof IncidentReportData].trim()
    );

    if (missingFields.length > 0) {
      toast.error("Por favor, complete todos los campos requeridos");
      return false;
    }

    if (!formData.signature) {
      toast.error("Por favor, proporcione su firma digital");
      return false;
    }

    return true;
  };

  const handleGeneratePDF = async () => {
    if (!validateForm()) return;

    setIsGenerating(true);
    try {
      await generateIncidentReportPDF(
        {
          jobId: job.id,
          jobTitle: job.title,
          jobStartDate: job.start_time,
          jobEndDate: job.end_time,
          ...formData,
          techName: effectiveTechName
        },
        { saveToDatabase: true, downloadLocal: true }
      );

      toast.success("Reporte generado y guardado correctamente");

      clearForm();
      setIsOpen(false);
    } catch (error) {
      console.error('Error generating incident report:', error);
      toast.error("Hubo un problema al generar el reporte");
    } finally {
      setIsGenerating(false);
    }
  };

  return (
    <>
      <div onClick={() => setIsOpen(true)}>
        {labeled ? (
          <button
            className={`py-2.5 rounded-lg border border-dashed ${t.divider} ${t.textMuted} text-xs font-bold hover:bg-white/5 transition-colors flex items-center justify-center gap-2 w-full ${className}`}
          >
            <ClipboardList size={14} /> Reportar incidencia
          </button>
        ) : (
          <button
            className={`p-2 rounded-lg border ${t.divider} ${t.textMuted} hover:bg-white/5 transition-colors ${className}`}
            title="Crear reporte de incidencia"
          >
            <ClipboardList size={16} />
          </button>
        )}
      </div>

      {isOpen && (
        <div className={`fixed inset-0 z-[70] flex items-center justify-center ${t.modalOverlay} p-4 animate-in fade-in duration-200`}>
          <div className={`w-full max-w-2xl max-h-[90vh] ${isDark ? 'bg-[#0f1219]' : 'bg-white'} rounded-2xl border ${t.divider} shadow-2xl overflow-hidden animate-in zoom-in-95 duration-200 flex flex-col`}>

            {/* Header */}
            <div className={`p-4 border-b ${t.divider} flex justify-between items-center shrink-0`}>
              <div className="flex items-center gap-2">
                <div className="p-2 rounded-lg bg-red-500/10 text-red-500">
                  <AlertTriangle size={18} />
                </div>
                <div>
                  <h2 className={`text-lg font-bold ${t.textMain}`}>Reporte de Incidencia</h2>
                  <p className={`text-xs ${t.textMuted}`}>{job.title}</p>
                </div>
              </div>
              <button onClick={() => setIsOpen(false)} className={`p-2 ${t.textMuted} hover:${t.textMain} rounded-full transition-colors`}>
                <X size={20} />
              </button>
            </div>

            {/* Content */}
            <div className="flex-1 overflow-y-auto p-5 space-y-5">

              {/* Equipment Details */}
              <div className="grid grid-cols-1 md:grid-cols-2 gap-4">
                <div>
                  <label className={`text-xs font-bold mb-1.5 block ml-1 ${t.textMuted}`}>Modelo de Equipo *</label>
                  <Input
                    value={formData.equipmentModel}
                    onChange={(e) => handleInputChange('equipmentModel', e.target.value)}
                    placeholder="ej. QSC K12.2"
                    className={t.input}
                  />
                </div>
                <div>
                  <label className={`text-xs font-bold mb-1.5 block ml-1 ${t.textMuted}`}>Marca *</label>
                  <Input
                    value={formData.brand}
                    onChange={(e) => handleInputChange('brand', e.target.value)}
                    placeholder="ej. QSC"
                    className={t.input}
                  />
                </div>
              </div>

              {/* Issue Description */}
              <div>
                <label className={`text-xs font-bold mb-1.5 block ml-1 ${t.textMuted}`}>Descripción de la Incidencia *</label>
                <Textarea
                  value={formData.issue}
                  onChange={(e) => handleInputChange('issue', e.target.value)}
                  placeholder="Describa detalladamente la incidencia ocurrida..."
                  rows={4}
                  className={`${t.input} resize-none`}
                />
              </div>

              {/* Actions Taken */}
              <div>
                <label className={`text-xs font-bold mb-1.5 block ml-1 ${t.textMuted}`}>Acciones Realizadas *</label>
                <Textarea
                  value={formData.actionsTaken}
                  onChange={(e) => handleInputChange('actionsTaken', e.target.value)}
                  placeholder="Describa las acciones realizadas para solucionar la incidencia..."
                  rows={4}
                  className={`${t.input} resize-none`}
                />
              </div>

              {/* Signature Section */}
              <div>
                <label className={`text-xs font-bold mb-1.5 block ml-1 ${t.textMuted}`}>Firma del Técnico *</label>
                {formData.signature ? (
                  <div className={`border rounded-xl p-4 ${isDark ? 'bg-white/5' : 'bg-slate-50'} border-dashed ${t.divider} flex flex-col items-center`}>
<<<<<<< HEAD
	                    <img
	                      src={formData.signature}
	                      alt="Firma"
	                      loading="lazy"
	                      decoding="async"
	                      className={`w-full max-w-[320px] h-20 object-contain mb-3 ${isDark ? 'filter invert' : ''}`}
	                    />
=======
                    <img
                      src={formData.signature}
                      alt="Firma"
                      width={320}
                      height={80}
                      loading="lazy"
                      decoding="async"
                      className={`w-80 max-w-xs h-20 object-contain mb-3 ${isDark ? 'filter invert' : ''}`}
                    />
>>>>>>> 2e396d81
                    <Button
                      variant="outline"
                      size="sm"
                      onClick={() => setIsSignatureDialogOpen(true)}
                      className="text-xs"
                    >
                      <PenTool className="h-3 w-3 mr-2" />
                      Cambiar Firma
                    </Button>
                  </div>
                ) : (
                  <button
                    onClick={() => setIsSignatureDialogOpen(true)}
                    className={`w-full h-24 rounded-xl border-2 border-dashed ${t.divider} flex flex-col items-center justify-center ${t.textMuted} hover:bg-white/5 transition-colors`}
                  >
                    <PenTool className="h-5 w-5 mb-2 opacity-50" />
                    <span className="text-xs font-bold uppercase">Tocar para firmar</span>
                  </button>
                )}
              </div>
            </div>

            {/* Footer */}
            <div className={`p-4 border-t ${t.divider} flex gap-3 bg-opacity-50 ${isDark ? 'bg-[#0f1219]' : 'bg-white'}`}>
              <Button
                variant="outline"
                onClick={() => setIsOpen(false)}
                className="flex-1"
              >
                Cancelar
              </Button>
              <Button
                onClick={handleGeneratePDF}
                disabled={isGenerating}
                className={`flex-1 ${t.accent}`}
              >
                {isGenerating ? (
                  <Loader2 className="h-4 w-4 animate-spin mr-2" />
                ) : (
                  <Save className="h-4 w-4 mr-2" />
                )}
                {isGenerating ? 'Generando...' : 'Generar Reporte'}
              </Button>
            </div>
          </div>
        </div>
      )}

      {/* Signature Dialog */}
      {isSignatureDialogOpen && (
        <div className={`fixed inset-0 z-[80] flex items-center justify-center ${t.modalOverlay} p-4 animate-in fade-in duration-200`}>
          <div className={`w-full max-w-md ${isDark ? 'bg-[#0f1219]' : 'bg-white'} rounded-2xl border ${t.divider} shadow-2xl overflow-hidden animate-in zoom-in-95 duration-200`}>
            <div className={`p-4 border-b ${t.divider} flex justify-between items-center`}>
              <h3 className={`font-bold ${t.textMain}`}>Firma Digital</h3>
              <button onClick={() => setIsSignatureDialogOpen(false)} className={`p-1 ${t.textMuted} hover:${t.textMain}`}>
                <X size={18} />
              </button>
            </div>

            <div className="p-4">
              <div className={`border-2 border-dashed ${isDark ? 'border-gray-700 bg-white/5' : 'border-slate-300 bg-slate-50'} rounded-xl overflow-hidden mb-4`}>
                <SignatureCanvas
                  ref={signaturePadRef}
                  canvasProps={{
                    className: "signature-canvas w-full h-40",
                    style: { width: '100%', height: '160px' }
                  }}
                  backgroundColor={isDark ? "transparent" : "transparent"}
                  penColor={isDark ? "white" : "black"}
                />
              </div>

              <div className="flex gap-3">
                <Button variant="outline" onClick={clearSignature} className="flex-1">
                  <X className="h-4 w-4 mr-2" />
                  Limpiar
                </Button>
                <Button onClick={handleSaveSignature} className={`flex-1 ${t.accent}`}>
                  <Check className="h-4 w-4 mr-2" />
                  Guardar
                </Button>
              </div>
            </div>
          </div>
        </div>
      )}
    </>
  );
};<|MERGE_RESOLUTION|>--- conflicted
+++ resolved
@@ -239,15 +239,6 @@
                 <label className={`text-xs font-bold mb-1.5 block ml-1 ${t.textMuted}`}>Firma del Técnico *</label>
                 {formData.signature ? (
                   <div className={`border rounded-xl p-4 ${isDark ? 'bg-white/5' : 'bg-slate-50'} border-dashed ${t.divider} flex flex-col items-center`}>
-<<<<<<< HEAD
-	                    <img
-	                      src={formData.signature}
-	                      alt="Firma"
-	                      loading="lazy"
-	                      decoding="async"
-	                      className={`w-full max-w-[320px] h-20 object-contain mb-3 ${isDark ? 'filter invert' : ''}`}
-	                    />
-=======
                     <img
                       src={formData.signature}
                       alt="Firma"
@@ -257,7 +248,6 @@
                       decoding="async"
                       className={`w-80 max-w-xs h-20 object-contain mb-3 ${isDark ? 'filter invert' : ''}`}
                     />
->>>>>>> 2e396d81
                     <Button
                       variant="outline"
                       size="sm"
