
import React, { useState, useMemo } from 'react';
import { Button } from '@/components/ui/button';
import { Input } from '@/components/ui/input';
import { Badge } from '@/components/ui/badge';
import { Calendar, Filter, Users, RefreshCw, Refrigerator } from 'lucide-react';
import { Switch } from '@/components/ui/switch';
import { OptimizedAssignmentMatrix } from '@/components/matrix/OptimizedAssignmentMatrix';
import { PerformanceIndicator } from '@/components/matrix/PerformanceIndicator';
import { DateRangeExpander } from '@/components/matrix/DateRangeExpander';
import { useVirtualizedDateRange } from '@/hooks/useVirtualizedDateRange';
import { useQuery, useQueryClient } from '@tanstack/react-query';
import { supabase } from '@/lib/supabase';
import { SkillsFilter } from '@/components/matrix/SkillsFilter';
import {
  Dialog,
  DialogContent,
  DialogDescription,
  DialogFooter,
  DialogHeader,
  DialogTitle,
} from '@/components/ui/dialog';
import { Tabs, TabsList, TabsTrigger } from '@/components/ui/tabs';
import { useOptimizedAuth } from '@/hooks/useOptimizedAuth';
import { format } from 'date-fns';

type MatrixJob = {
  id: string;
  title: string;
  start_time: string;
  end_time: string;
  color?: string | null;
  status: string;
  job_type: string;
  _assigned_count?: number;
};

async function fetchJobsForWindow(start: Date, end: Date, department: string) {
  let query = supabase
    .from('jobs')
    .select(`
      id, title, start_time, end_time, color, status, job_type,
      job_departments!inner(department),
      job_assignments!job_id(technician_id)
    `)
    .lte('start_time', end.toISOString())
    .gte('end_time', start.toISOString())
    .in('job_type', ['single', 'festival', 'tourdate'])
    .limit(500);

  if (department) {
    query = query.eq('job_departments.department', department);
  }

  const { data, error } = await query.order('start_time', { ascending: true });

  if (error) throw error;

  return (data || [])
    .map((j: any) => {
      const assigns = Array.isArray(j.job_assignments) ? j.job_assignments : [];
      return {
        id: j.id,
        title: j.title,
        start_time: j.start_time,
        end_time: j.end_time,
        color: j.color,
        status: j.status,
        job_type: j.job_type,
        _assigned_count: assigns.length as number,
      } as MatrixJob;
    })
    .filter((j) => j.status !== 'Cancelado' || (j._assigned_count ?? 0) > 0);
}

async function fetchAssignmentsForWindow(jobIds: string[], technicianIds: string[], jobs: MatrixJob[]) {
  if (!jobIds.length || !technicianIds.length) return [];

  const jobsById = new Map<string, MatrixJob>();
  jobs.forEach((job) => {
    if (job?.id) jobsById.set(job.id, job);
  });

  const batchSize = 25;
  const promises: any[] = [];

  for (let i = 0; i < jobIds.length; i += batchSize) {
    const jobBatch = jobIds.slice(i, i + batchSize);
    promises.push(
      supabase
        .from('job_assignments')
        .select(`
          job_id,
          technician_id,
          sound_role,
          lights_role,
          video_role,
          single_day,
          assignment_date,
          status,
          assigned_at,
          jobs!job_id (
            id,
            title,
            start_time,
            end_time,
            color
          )
        `)
        .in('job_id', jobBatch)
        .in('technician_id', technicianIds)
        .limit(500)
    );
  }

  const results = await Promise.all(promises);
  const allData = results.flatMap((result: any) => {
    if (result.error) {
      console.error('Assignment prefetch error:', result.error);
      return [];
    }
    return result.data || [];
  });

  return allData
    .map((item: any) => ({
      job_id: item.job_id,
      technician_id: item.technician_id,
      sound_role: item.sound_role,
      lights_role: item.lights_role,
      video_role: item.video_role,
      single_day: item.single_day,
      assignment_date: item.assignment_date,
      status: item.status,
      assigned_at: item.assigned_at,
      job: jobsById.get(item.job_id) || (Array.isArray(item.jobs) ? item.jobs[0] : item.jobs),
    }))
    .filter((item) => !!item.job);
}

async function fetchAvailabilityForWindow(technicianIds: string[], start: Date, end: Date) {
  if (!technicianIds.length) return [] as Array<{ user_id: string; date: string; status: string; notes?: string }>;

  const techBatches: string[][] = [];
  const batchSize = 100;
  for (let i = 0; i < technicianIds.length; i += batchSize) {
    techBatches.push(technicianIds.slice(i, i + batchSize));
  }

  const perDay = new Map<string, { user_id: string; date: string; status: string; notes?: string }>();
  const startDay = new Date(start);
  startDay.setHours(0, 0, 0, 0);
  const endDay = new Date(end);
  endDay.setHours(0, 0, 0, 0);

  for (const batch of techBatches) {
    const { data: schedRows, error: schedErr } = await supabase
      .from('availability_schedules')
      .select('user_id, date, status, notes, source')
      .in('user_id', batch)
      .gte('date', format(start, 'yyyy-MM-dd'))
      .lte('date', format(end, 'yyyy-MM-dd'))
      .or('status.eq.unavailable,source.eq.vacation');
    if (schedErr) throw schedErr;
    (schedRows || []).forEach((row: any) => {
      const key = `${row.user_id}-${row.date}`;
      if (!perDay.has(key)) {
        perDay.set(key, { user_id: row.user_id, date: row.date, status: 'unavailable', notes: row.notes || undefined });
      } else if (row.notes) {
        const current = perDay.get(key)!;
        if (!current.notes) {
          perDay.set(key, { ...current, notes: row.notes });
        }
      }
    });
  }

  try {
    const { data: legacyRows, error: legacyErr } = await supabase
      .from('technician_availability')
      .select('technician_id, date, status')
      .in('technician_id', technicianIds)
      .gte('date', format(start, 'yyyy-MM-dd'))
      .lte('date', format(end, 'yyyy-MM-dd'))
      .in('status', ['vacation', 'travel', 'sick', 'day_off']);
    if (legacyErr) {
      if (legacyErr.code !== '42P01') throw legacyErr;
    }
    (legacyRows || []).forEach((row: any) => {
      const key = `${row.technician_id}-${row.date}`;
      if (!perDay.has(key)) {
        perDay.set(key, { user_id: row.technician_id, date: row.date, status: 'unavailable' });
      }
    });
  } catch (error: any) {
    if (error?.code && error.code !== '42P01') throw error;
  }

  try {
    const vacBatchSize = 100;
    const vacBatches: string[][] = [];
    for (let i = 0; i < technicianIds.length; i += vacBatchSize) {
      vacBatches.push(technicianIds.slice(i, i + vacBatchSize));
    }
    for (const batch of vacBatches) {
      const { data: vacs, error: vacErr } = await supabase
        .from('vacation_requests')
        .select('technician_id, start_date, end_date, status')
        .eq('status', 'approved')
        .in('technician_id', batch)
        .lte('start_date', format(end, 'yyyy-MM-dd'))
        .gte('end_date', format(start, 'yyyy-MM-dd'));
      if (vacErr) {
        if (vacErr.code !== '42P01') throw vacErr;
      }
      (vacs || []).forEach((vac: any) => {
        const s = new Date(vac.start_date);
        const e = new Date(vac.end_date);
        const clampStart = new Date(Math.max(startDay.getTime(), new Date(s.getFullYear(), s.getMonth(), s.getDate()).getTime()));
        const clampEnd = new Date(Math.min(endDay.getTime(), new Date(e.getFullYear(), e.getMonth(), e.getDate()).getTime()));
        for (let d = new Date(clampStart); d.getTime() <= clampEnd.getTime(); d.setDate(d.getDate() + 1)) {
          const key = `${vac.technician_id}-${format(d, 'yyyy-MM-dd')}`;
          if (!perDay.has(key)) {
            perDay.set(key, { user_id: vac.technician_id, date: format(d, 'yyyy-MM-dd'), status: 'unavailable' });
          }
        }
      });
    }
  } catch (error: any) {
    if (error?.code && error.code !== '42P01') throw error;
  }

  return Array.from(perDay.values());
}

const DEPARTMENT_LABELS: Record<string, string> = {
  sound: 'Sonido',
  lights: 'Luces',
  video: 'Video',
  rigging: 'Rigging',
  staging: 'Escenario',
  backline: 'Backline',
  power: 'Energía',
};

type StaffingSummaryRole = {
  role_code: string;
  quantity: number;
  notes?: string | null;
};

type StaffingSummaryRow = {
  job_id: string;
  department: string;
  roles: StaffingSummaryRole[];
};

type StaffingAssignmentRow = {
  job_id: string;
  sound_role: string | null;
  lights_role: string | null;
  video_role: string | null;
  status: string | null;
};

type OutstandingRoleInfo = {
  roleCode: string;
  required: number;
  assigned: number;
  outstanding: number;
};

type OutstandingDepartmentInfo = {
  department: string;
  displayName: string;
  outstandingTotal: number;
  roles: OutstandingRoleInfo[];
};

type OutstandingJobInfo = {
  jobId: string;
  jobTitle: string;
  outstandingTotal: number;
  departments: OutstandingDepartmentInfo[];
};

const AVAILABLE_DEPARTMENTS = ['sound', 'lights', 'video'] as const;
type Department = (typeof AVAILABLE_DEPARTMENTS)[number];
const FALLBACK_DEPARTMENT: Department = 'sound';
const OUTSTANDING_STORAGE_KEY = 'job-assignment-matrix:last-outstanding-hash';

function formatLabel(value: string) {
  return value
    .split(/[_\s]+/)
    .filter(Boolean)
    .map((part) => part.charAt(0).toUpperCase() + part.slice(1))
    .join(' ');
}

function parseSummaryRow(row: any): StaffingSummaryRow | null {
  if (!row || !row.job_id || !row.department) return null;
  const rawRoles = Array.isArray(row.roles) ? row.roles : [];
  const roles = rawRoles
    .map((r: any) => ({
      role_code: typeof r?.role_code === 'string' ? r.role_code : String(r?.role_code ?? ''),
      quantity: Number(r?.quantity ?? 0),
      notes: (r?.notes ?? null) as string | null,
    }))
    .filter((r: StaffingSummaryRole) => r.role_code);
  return {
    job_id: row.job_id as string,
    department: row.department as string,
    roles,
  };
}

export default function JobAssignmentMatrix() {
  const qc = useQueryClient();
  const prefetchStatusRef = React.useRef<Map<string, 'pending' | 'done'>>(new Map<string, 'pending' | 'done'>());
  const { userDepartment } = useOptimizedAuth();
  const [defaultDepartment, setDefaultDepartment] = useState<Department>(FALLBACK_DEPARTMENT);
  const [selectedDepartment, setSelectedDepartment] = useState<Department>(FALLBACK_DEPARTMENT);
  const hasManualDepartmentSelection = React.useRef(false);
  const [isMobile, setIsMobile] = useState<boolean>(false);
  const [filtersOpen, setFiltersOpen] = useState<boolean>(false);
  const [searchTerm, setSearchTerm] = useState('');
  const [debouncedSearch, setDebouncedSearch] = useState('');
  // Debounce search to reduce filtering churn
  React.useEffect(() => {
    const t = setTimeout(() => setDebouncedSearch(searchTerm.trim().toLowerCase()), 150);
    return () => clearTimeout(t);
  }, [searchTerm]);
  const [isRefreshing, setIsRefreshing] = useState(false);
  const [allowDirectAssign, setAllowDirectAssign] = useState(false);
  const [selectedSkills, setSelectedSkills] = useState<string[]>([]);
  const [hideFridge, setHideFridge] = useState<boolean>(true);
  const [showStaffingReminder, setShowStaffingReminder] = useState(false);
  const [lastAcknowledgedHash, setLastAcknowledgedHash] = useState<string | null>(null);

  React.useEffect(() => {
    if (typeof window === 'undefined') return;
    try {
      const storedHash = window.sessionStorage.getItem(OUTSTANDING_STORAGE_KEY);
      if (storedHash) {
        setLastAcknowledgedHash(storedHash);
      }
    } catch (error) {
      console.warn('Failed to read outstanding hash from storage', error);
    }
  }, []);
<<<<<<< HEAD
  const specialtyOptions = ['foh','monitores','sistemas','rf','escenario','PA'] as const;
  const toggleSpecialty = (name: (typeof specialtyOptions)[number]) => {
=======
  const specialtyOptions = React.useMemo(() => {
    if (selectedDepartment === 'lights') {
      return ['Operador (MA2)','Operador (MA3)','Operador (HOG)','Operador (AVO)','Dimmer','Rigging','Montador'] as const;
    }
    if (selectedDepartment === 'sound') {
      return ['foh','monitores','sistemas','rf','Trabajo en altura','Tecnico de Escenario','Montador'] as const;
    }
    return [] as const;
  }, [selectedDepartment]);
  const toggleSpecialty = (name: string) => {
>>>>>>> b6c76095
    setSelectedSkills(prev => prev.includes(name) ? prev.filter(s => s !== name) : [...prev, name]);
  };

  const normalizedUserDepartment = React.useMemo<Department>(() => {
    const normalized = typeof userDepartment === 'string' ? userDepartment.toLowerCase() : '';
    if (AVAILABLE_DEPARTMENTS.includes(normalized as Department)) {
      return normalized as Department;
    }
    return FALLBACK_DEPARTMENT;
  }, [userDepartment]);

  React.useEffect(() => {
    setDefaultDepartment((prev) => {
      if (prev !== normalizedUserDepartment) {
        hasManualDepartmentSelection.current = false;
      }
      return normalizedUserDepartment;
    });
  }, [normalizedUserDepartment]);

  React.useEffect(() => {
    if (!hasManualDepartmentSelection.current) {
      setSelectedDepartment((prev) => (prev === defaultDepartment ? prev : defaultDepartment));
    }
  }, [defaultDepartment]);

  const handleDepartmentChange = React.useCallback((value: Department) => {
    hasManualDepartmentSelection.current = true;
    setSelectedDepartment(value);
  }, []);

  const resetDepartmentToDefault = React.useCallback(() => {
    hasManualDepartmentSelection.current = false;
    setSelectedDepartment(defaultDepartment);
  }, [defaultDepartment]);

  // Use virtualized date range with expandable capabilities
  const {
    dateRange,
    todayIndex,
    canExpandBefore,
    canExpandAfter,
    expandBefore,
    expandAfter,
    setCenterDate,
    resetRange,
    jumpToMonth,
    rangeInfo,
    getProjectedRangeInfo
  } = useVirtualizedDateRange({
    initialWeeksBefore: 1,   // Start with 1 week before today
    initialWeeksAfter: 2,    // Start with 2 weeks after today
    maxWeeksBefore: 26,      // Allow up to 6 months before
    maxWeeksAfter: 26,       // Allow up to 6 months after
    expandByWeeks: 4         // Expand by 4 weeks at a time
  });

  // Optimized technicians query
  const {
    data: technicians = [],
    isInitialLoading: isInitialLoadingTechnicians,
    isFetching: isFetchingTechnicians,
  } = useQuery<any[]>({
    queryKey: ['optimized-matrix-technicians', selectedDepartment],
    queryFn: async () => {
      const { data, error } = await supabase.rpc('get_profiles_with_skills');

      if (error) throw error;

      const filtered = (data || []).filter((tech: any) => {
        const techDepartment = typeof tech.department === 'string' ? tech.department.toLowerCase() : '';
        if (techDepartment !== selectedDepartment) {
          return false;
        }
        if (tech.role === 'technician' || tech.role === 'house_tech') {
          return true;
        }
        if (tech.role === 'management') {
          return !!tech.assignable_as_tech;
        }
        return false;
      });

      return filtered.sort((a: any, b: any) => {
        const deptCompare = (a.department || '').localeCompare(b.department || '');
        if (deptCompare !== 0) return deptCompare;
        return (a.last_name || '').localeCompare(b.last_name || '');
      });
    },
    staleTime: 5 * 60 * 1000,
    gcTime: 10 * 60 * 1000,
  });

  // Fridge state for technicians currently in view
  const technicianIds = React.useMemo(() => technicians.map((t: any) => t.id), [technicians]);
  const { data: fridgeRows = [] } = useQuery({
    queryKey: ['technician-fridge-status', technicianIds],
    queryFn: async () => {
      if (!technicianIds.length) return [] as Array<{ technician_id: string; in_fridge: boolean }>;
      const { data, error } = await supabase
        .from('technician_fridge')
        .select('technician_id, in_fridge')
        .in('technician_id', technicianIds);
      if (error) throw error;
      return data || [];
    },
    enabled: technicianIds.length > 0,
    staleTime: 60_000,
    gcTime: 5 * 60_000,
  });
  const fridgeSet = React.useMemo(() => {
    const s = new Set<string>();
    (fridgeRows as Array<{ technician_id: string; in_fridge: boolean }>).forEach(r => { if (r.in_fridge) s.add(r.technician_id); });
    return s;
  }, [fridgeRows]);

  // Count of technicians marked in fridge among current technician list
  const fridgeCount = React.useMemo(() => {
    if (!technicians?.length || !fridgeSet?.size) return 0;
    let c = 0;
    for (const t of technicians as any[]) if (fridgeSet.has(t.id)) c++;
    return c;
  }, [technicians, fridgeSet]);

  // Realtime invalidation for fridge state
  React.useEffect(() => {
    const ch = (supabase as any)
      .channel('rt-technician-fridge')
      .on('postgres_changes', { event: '*', schema: 'public', table: 'technician_fridge' }, () => {
        qc.invalidateQueries({ queryKey: ['technician-fridge-status'] });
      })
      .subscribe();
    return () => { try { (supabase as any).removeChannel(ch); } catch {} };
  }, [qc]);

  // Filter technicians based on search term
  const filteredTechnicians = useMemo(() => {
    const arr = technicians.filter((tech: any) => {
      const matchesSearch = !debouncedSearch || (
        `${tech.first_name} ${tech.last_name}`.toLowerCase().includes(debouncedSearch) ||
        tech.email?.toLowerCase().includes(debouncedSearch) ||
        tech.department?.toLowerCase().includes(debouncedSearch)
      );
      if (!matchesSearch) return false;
      if (hideFridge && fridgeSet.has(tech.id)) return false;
      if (!selectedSkills.length) return true;
      const skills: Array<{ name: string }> = (tech.skills || []).map((s: any) => ({ name: (s.name || '').toLowerCase() }));
      // Require all selected skills to be present
      return selectedSkills.every(sel => skills.some(s => s.name === sel.toLowerCase()));
    });

    if (!selectedSkills.length) return arr;
    // Sort by skill match strength
    const scoreFor = (tech: any) => {
      const skills = (tech.skills || []) as Array<{ name?: string; proficiency?: number; is_primary?: boolean; category?: string | null }>;
      let score = 0;
      for (const sel of selectedSkills) {
        const m = skills.find(s => (s.name || '').toLowerCase() === sel.toLowerCase());
        if (!m) continue;
        const prof = Number(m.proficiency ?? 0);
        if (m.is_primary) score += 3;
        if (prof >= 4) score += 2; else if (prof >= 2) score += 1;
        // small bonus for sound-specialty when filtering foh/mon/rf
        if ((m.category || '') === 'sound-specialty') score += 1;
      }
      return score;
    };
    return arr.sort((a: any, b: any) => {
      const da = scoreFor(a);
      const db = scoreFor(b);
      if (db !== da) return db - da;
      // tie-breakers: department then last name
      const ad = (a.department || '').localeCompare(b.department || '');
      if (ad !== 0) return ad;
      return (a.last_name || '').localeCompare(b.last_name || '');
    });
  }, [technicians, debouncedSearch, selectedSkills, hideFridge, fridgeSet]);

  const filteredTechnicianIds = useMemo(() => filteredTechnicians.map((tech: { id: string }) => tech.id), [filteredTechnicians]);
  const filteredTechnicianIdsKey = useMemo(() => filteredTechnicianIds.join(','), [filteredTechnicianIds]);

  // Optimized jobs query with smart date filtering
  const {
    data: yearJobs = [],
    isInitialLoading: isInitialLoadingJobs,
    isFetching: isFetchingJobs,
  } = useQuery<any[]>({
    queryKey: ['optimized-matrix-jobs', rangeInfo.startFormatted, rangeInfo.endFormatted, selectedDepartment],
    queryFn: async () => {
      const startDate = rangeInfo.start;
      const endDate = rangeInfo.end;

      // Use interval overlap logic to show all jobs that overlap with the visible date range
      // This ensures long-running jobs (e.g., multi-month tours) are visible even if they
      // extend beyond the current range. A job overlaps if:
      // - Job starts before range ends AND
      // - Job ends after range starts
      let query = supabase
        .from('jobs')
        .select(`
          id, title, start_time, end_time, color, status, job_type,
          job_departments!inner(department),
          job_assignments!job_id(technician_id)
        `)
        .lte('start_time', endDate.toISOString())    // Job starts before range ends
        .gte('end_time', startDate.toISOString())    // Job ends after range starts
        .in('job_type', ['single', 'festival', 'tourdate'])
        .limit(500); // Limit for performance

      // Add department filter if selected
      query = query.eq('job_departments.department', selectedDepartment);

      const { data, error } = await query.order('start_time', { ascending: true });

      if (error) throw error;

      // Filter out cancelled jobs unless they have assigned technicians
      const filtered = (data || []).map((j: any) => {
        const assigns = Array.isArray(j.job_assignments) ? j.job_assignments : [];
        return {
          id: j.id,
          title: j.title,
          start_time: j.start_time,
          end_time: j.end_time,
          color: j.color,
          status: j.status,
          job_type: j.job_type,
          // keep for downstream UI warnings
          _assigned_count: assigns.length as number,
        };
      }).filter((j: any) => j.status !== 'Cancelado' || j._assigned_count > 0);

      return filtered;
    },
    enabled: dateRange.length > 0,
    staleTime: 5 * 60 * 1000, // 5 minutes
    gcTime: 15 * 60 * 1000, // 15 minutes
    placeholderData: (previousData) => previousData ?? [],
<<<<<<< HEAD
  });

  const isInitialMatrixLoad = isInitialLoadingTechnicians || isInitialLoadingJobs;
  const isBackgroundFetchingMatrix =
    (isFetchingTechnicians && !isInitialLoadingTechnicians) ||
    (isFetchingJobs && !isInitialLoadingJobs);

  React.useEffect(() => {
    if (isInitialMatrixLoad) return;
    if (!canExpandAfter) return;

    const projection = getProjectedRangeInfo('after');
    if (!projection) return;

    const { rangeInfo: projectedRange } = projection;
    const { start, end, startFormatted, endFormatted } = projectedRange;
    if (!start || !end) return;

    const technicianIds = filteredTechnicianIds;
    const technicianKey = filteredTechnicianIdsKey;
    const windowKey = [startFormatted, endFormatted, selectedDepartment, technicianKey].join('|');

    const currentStatus = prefetchStatusRef.current.get(windowKey);
    if (currentStatus === 'pending' || currentStatus === 'done') return;

    let cancelled = false;
    prefetchStatusRef.current.set(windowKey, 'pending');

    const runPrefetch = async () => {
      const jobCacheKey = ['optimized-matrix-jobs', startFormatted, endFormatted, selectedDepartment] as const;
      const jobsData = await qc.prefetchQuery({
        queryKey: jobCacheKey,
        queryFn: () => fetchJobsForWindow(start, end, selectedDepartment),
        staleTime: 5 * 60 * 1000,
        gcTime: 15 * 60 * 1000,
      });

      if (cancelled) return;

      const jobsForWindow = Array.isArray(jobsData)
        ? (jobsData as MatrixJob[])
        : ((qc.getQueryData(jobCacheKey) as MatrixJob[]) ?? []);
      const jobIds = jobsForWindow.map((job) => job.id).filter(Boolean);

      if (!cancelled && jobIds.length && technicianIds.length) {
        await qc.prefetchQuery({
          queryKey: ['optimized-matrix-assignments', jobIds, technicianIds, format(start, 'yyyy-MM-dd')],
          queryFn: () => fetchAssignmentsForWindow(jobIds, technicianIds, jobsForWindow),
          staleTime: 30 * 1000,
          gcTime: 2 * 60 * 1000,
        });
      }

      if (!cancelled && technicianIds.length) {
        await qc.prefetchQuery({
          queryKey: ['optimized-matrix-availability', technicianIds, format(start, 'yyyy-MM-dd'), format(end, 'yyyy-MM-dd')],
          queryFn: () => fetchAvailabilityForWindow(technicianIds, start, end),
          staleTime: 60 * 1000,
          gcTime: 10 * 60 * 1000,
        });
      }

      if (!cancelled && canExpandAfter) {
        expandAfter();
      }
    };

    runPrefetch()
      .then(() => {
        if (!cancelled) {
          prefetchStatusRef.current.set(windowKey, 'done');
        }
      })
      .catch((error) => {
        if (!cancelled) {
          prefetchStatusRef.current.delete(windowKey);
          console.error('Failed to prefetch next matrix window', error);
        }
      });

    return () => {
      cancelled = true;
      if (prefetchStatusRef.current.get(windowKey) === 'pending') {
        prefetchStatusRef.current.delete(windowKey);
      }
    };
  }, [
    qc,
    canExpandAfter,
    expandAfter,
    filteredTechnicianIds,
    filteredTechnicianIdsKey,
    getProjectedRangeInfo,
    isInitialMatrixLoad,
    selectedDepartment,
  ]);

  const jobIds = React.useMemo(() => yearJobs.map((j: any) => j.id).filter(Boolean), [yearJobs]);
  const jobIdsKey = React.useMemo(() => (jobIds.length ? jobIds.slice().sort().join(',') : 'none'), [jobIds]);

  const staffingReminderQuery = useQuery({
    queryKey: ['matrix-staffing-summary', jobIdsKey],
    queryFn: async () => {
      if (!jobIds.length) {
        return { summaries: [] as StaffingSummaryRow[], assignments: [] as StaffingAssignmentRow[] };
      }

      const [summaryRes, assignmentsRes] = await Promise.all([
        supabase
          .from('job_required_roles_summary')
          .select('job_id, department, roles')
          .in('job_id', jobIds),
        supabase
          .from('job_assignments')
          .select('job_id, sound_role, lights_role, video_role, status')
          .in('job_id', jobIds),
      ]);

      if (summaryRes.error) throw summaryRes.error;
      if (assignmentsRes.error) throw assignmentsRes.error;

      const summaries = (summaryRes.data || [])
        .map(parseSummaryRow)
        .filter((row): row is StaffingSummaryRow => Boolean(row));

      const assignments = ((assignmentsRes.data || []) as StaffingAssignmentRow[])
        .filter((row): row is StaffingAssignmentRow => Boolean(row && row.job_id))
        .map((row) => ({
          ...row,
          sound_role: row.sound_role ? String(row.sound_role) : null,
          lights_role: row.lights_role ? String(row.lights_role) : null,
          video_role: row.video_role ? String(row.video_role) : null,
          status: row.status ? String(row.status) : null,
        }));

      return { summaries, assignments };
    },
    enabled: jobIds.length > 0,
    staleTime: 60 * 1000,
    gcTime: 5 * 60 * 1000,
  });

=======
  });

  const isInitialMatrixLoad = isInitialLoadingTechnicians || isInitialLoadingJobs;
  const isBackgroundFetchingMatrix =
    (isFetchingTechnicians && !isInitialLoadingTechnicians) ||
    (isFetchingJobs && !isInitialLoadingJobs);

  React.useEffect(() => {
    if (isInitialMatrixLoad) return;
    if (!canExpandAfter) return;

    const projection = getProjectedRangeInfo('after');
    if (!projection) return;

    const { rangeInfo: projectedRange } = projection;
    const { start, end, startFormatted, endFormatted } = projectedRange;
    if (!start || !end) return;

    const technicianIds = filteredTechnicianIds;
    const technicianKey = filteredTechnicianIdsKey;
    const windowKey = [startFormatted, endFormatted, selectedDepartment, technicianKey].join('|');

    const currentStatus = prefetchStatusRef.current.get(windowKey);
    if (currentStatus === 'pending' || currentStatus === 'done') return;

    let cancelled = false;
    prefetchStatusRef.current.set(windowKey, 'pending');

    const runPrefetch = async () => {
      const jobCacheKey = ['optimized-matrix-jobs', startFormatted, endFormatted, selectedDepartment] as const;
      const jobsData = await qc.prefetchQuery({
        queryKey: jobCacheKey,
        queryFn: () => fetchJobsForWindow(start, end, selectedDepartment),
        staleTime: 5 * 60 * 1000,
        gcTime: 15 * 60 * 1000,
      });

      if (cancelled) return;

      const jobsForWindow = Array.isArray(jobsData)
        ? (jobsData as MatrixJob[])
        : ((qc.getQueryData(jobCacheKey) as MatrixJob[]) ?? []);
      const jobIds = jobsForWindow.map((job) => job.id).filter(Boolean);

      if (!cancelled && jobIds.length && technicianIds.length) {
        await qc.prefetchQuery({
          queryKey: ['optimized-matrix-assignments', jobIds, technicianIds, format(start, 'yyyy-MM-dd')],
          queryFn: () => fetchAssignmentsForWindow(jobIds, technicianIds, jobsForWindow),
          staleTime: 30 * 1000,
          gcTime: 2 * 60 * 1000,
        });
      }

      if (!cancelled && technicianIds.length) {
        await qc.prefetchQuery({
          queryKey: ['optimized-matrix-availability', technicianIds, format(start, 'yyyy-MM-dd'), format(end, 'yyyy-MM-dd')],
          queryFn: () => fetchAvailabilityForWindow(technicianIds, start, end),
          staleTime: 60 * 1000,
          gcTime: 10 * 60 * 1000,
        });
      }

      if (!cancelled && canExpandAfter) {
        expandAfter();
      }
    };

    runPrefetch()
      .then(() => {
        if (!cancelled) {
          prefetchStatusRef.current.set(windowKey, 'done');
        }
      })
      .catch((error) => {
        if (!cancelled) {
          prefetchStatusRef.current.delete(windowKey);
          console.error('Failed to prefetch next matrix window', error);
        }
      });

    return () => {
      cancelled = true;
      if (prefetchStatusRef.current.get(windowKey) === 'pending') {
        prefetchStatusRef.current.delete(windowKey);
      }
    };
  }, [
    qc,
    canExpandAfter,
    expandAfter,
    filteredTechnicianIds,
    filteredTechnicianIdsKey,
    getProjectedRangeInfo,
    isInitialMatrixLoad,
    selectedDepartment,
  ]);

  const jobIds = React.useMemo(() => yearJobs.map((j: any) => j.id).filter(Boolean), [yearJobs]);
  const jobIdsKey = React.useMemo(() => (jobIds.length ? jobIds.slice().sort().join(',') : 'none'), [jobIds]);

  const staffingReminderQuery = useQuery({
    queryKey: ['matrix-staffing-summary', jobIdsKey],
    queryFn: async () => {
      if (!jobIds.length) {
        return { summaries: [] as StaffingSummaryRow[], assignments: [] as StaffingAssignmentRow[] };
      }

      const [summaryRes, assignmentsRes] = await Promise.all([
        supabase
          .from('job_required_roles_summary')
          .select('job_id, department, roles')
          .in('job_id', jobIds),
        supabase
          .from('job_assignments')
          .select('job_id, sound_role, lights_role, video_role, status')
          .in('job_id', jobIds),
      ]);

      if (summaryRes.error) throw summaryRes.error;
      if (assignmentsRes.error) throw assignmentsRes.error;

      const summaries = (summaryRes.data || [])
        .map(parseSummaryRow)
        .filter((row): row is StaffingSummaryRow => Boolean(row));

      const assignments = ((assignmentsRes.data || []) as StaffingAssignmentRow[])
        .filter((row): row is StaffingAssignmentRow => Boolean(row && row.job_id))
        .map((row) => ({
          ...row,
          sound_role: row.sound_role ? String(row.sound_role) : null,
          lights_role: row.lights_role ? String(row.lights_role) : null,
          video_role: row.video_role ? String(row.video_role) : null,
          status: row.status ? String(row.status) : null,
        }));

      return { summaries, assignments };
    },
    enabled: jobIds.length > 0,
    staleTime: 60 * 1000,
    gcTime: 5 * 60 * 1000,
  });

>>>>>>> b6c76095
  const outstandingJobs = useMemo<OutstandingJobInfo[]>(() => {
    const payload = staffingReminderQuery.data;
    if (!payload) return [];
    const { summaries, assignments } = payload;
    if (!summaries.length) return [];

    const jobTitleMap = new Map<string, string>(
      yearJobs.map((job: any) => [job.id, job.title || 'Trabajo sin título'])
    );
    const jobOrder = yearJobs.map((job: any) => job.id);

    const assignmentCounts = new Map<string, number>();

    const addAssignment = (jobId: string, department: string, role: string | null) => {
      if (!jobId || !department || !role) return;
      const key = `${jobId}:${department}:${role}`;
      assignmentCounts.set(key, (assignmentCounts.get(key) || 0) + 1);
    };

    assignments.forEach((row) => {
      if (!row?.job_id) return;
      const status = (row.status || '').toLowerCase();
      if (status === 'declined') return;
      addAssignment(row.job_id, 'sound', row.sound_role ? row.sound_role.trim() : null);
      addAssignment(row.job_id, 'lights', row.lights_role ? row.lights_role.trim() : null);
      addAssignment(row.job_id, 'video', row.video_role ? row.video_role.trim() : null);
    });

    const jobMap = new Map<string, OutstandingJobInfo>();

    summaries.forEach((summary) => {
      const jobId = summary.job_id;
      const department = summary.department;
      if (!jobId || !department) return;

      const outstandingRoles: OutstandingRoleInfo[] = summary.roles
        .map((role) => {
          const roleCode = role.role_code;
          const required = Number(role.quantity || 0);
          const assigned = assignmentCounts.get(`${jobId}:${department}:${roleCode}`) || 0;
          return {
            roleCode,
            required,
            assigned,
            outstanding: Math.max(required - assigned, 0),
          };
        })
        .filter((role) => role.outstanding > 0)
        .sort((a, b) => a.roleCode.localeCompare(b.roleCode));

      if (!outstandingRoles.length) return;

      let jobEntry = jobMap.get(jobId);
      if (!jobEntry) {
        jobEntry = {
          jobId,
          jobTitle: jobTitleMap.get(jobId) || 'Trabajo sin título',
          outstandingTotal: 0,
          departments: [],
        };
        jobMap.set(jobId, jobEntry);
      }

      const outstandingTotal = outstandingRoles.reduce((sum, role) => sum + role.outstanding, 0);
      const displayName = DEPARTMENT_LABELS[department] || formatLabel(department);
      jobEntry.departments.push({
        department,
        displayName,
        outstandingTotal,
        roles: outstandingRoles,
      });
      jobEntry.outstandingTotal += outstandingTotal;
    });

    const ordered: OutstandingJobInfo[] = [];
    jobOrder.forEach((jobId) => {
      const entry = jobMap.get(jobId);
      if (entry) {
        entry.departments.sort((a, b) => a.displayName.localeCompare(b.displayName));
        ordered.push(entry);
      }
    });

    return ordered;
  }, [staffingReminderQuery.data, yearJobs]);

  const outstandingHash = useMemo(() => (outstandingJobs.length ? JSON.stringify(outstandingJobs) : null), [outstandingJobs]);

  // Auto-popup disabled - reminder is now only accessible via button
  React.useEffect(() => {
    if (!staffingReminderQuery.isSuccess) return;
    if (!outstandingJobs.length) {
      if (showStaffingReminder) setShowStaffingReminder(false);
      if (lastAcknowledgedHash !== null) setLastAcknowledgedHash(null);
      if (typeof window !== 'undefined') {
        try {
          window.sessionStorage.removeItem(OUTSTANDING_STORAGE_KEY);
        } catch (error) {
          console.warn('Failed to clear outstanding hash from storage', error);
        }
      }
      return;
    }
    // Automatic pop-up removed - user must click button to view staffing reminders
  }, [
    staffingReminderQuery.isSuccess,
    outstandingJobs,
    lastAcknowledgedHash,
    showStaffingReminder,
  ]);

  const handleDismissReminder = React.useCallback(() => {
    if (outstandingHash) {
      setLastAcknowledgedHash(outstandingHash);
      if (typeof window !== 'undefined') {
        try {
          window.sessionStorage.setItem(OUTSTANDING_STORAGE_KEY, outstandingHash);
        } catch (error) {
          console.warn('Failed to persist outstanding hash to storage', error);
        }
      }
    }
    setShowStaffingReminder(false);
  }, [outstandingHash]);

  const handleReminderOpenChange = React.useCallback(
    (open: boolean) => {
      if (!open) {
        if (outstandingJobs.length) {
          handleDismissReminder();
        } else {
          setShowStaffingReminder(false);
        }
      } else {
        setShowStaffingReminder(true);
      }
    },
    [handleDismissReminder, outstandingJobs.length]
  );

  const handleRefresh = async () => {
    setIsRefreshing(true);
    
    // Dispatch the assignment update event to force refresh
    window.dispatchEvent(new CustomEvent('assignment-updated'));
    
    setTimeout(() => setIsRefreshing(false), 1000);
  };

  // Responsive breakpoint detection
  React.useEffect(() => {
    const update = () => setIsMobile(window.innerWidth <= 768);
    update();
    window.addEventListener('resize', update);
    return () => window.removeEventListener('resize', update);
  }, []);

  // Active filters count for mobile badge
  const activeFilterCount = React.useMemo(() => {
    let c = 0;
    if (selectedDepartment !== defaultDepartment) c++;
    if (debouncedSearch) c++;
    if (selectedSkills.length) c += selectedSkills.length;
    if (hideFridge) c++;
    if (allowDirectAssign) c++;
    return c;
  }, [selectedDepartment, defaultDepartment, debouncedSearch, selectedSkills, hideFridge, allowDirectAssign]);

  const outstandingJobsCount = staffingReminderQuery.isSuccess ? outstandingJobs.length : null;
  const outstandingJobsDescription =
    outstandingJobsCount === null
      ? 'Loading outstanding staffing data'
      : outstandingJobsCount === 0
        ? 'No outstanding jobs'
        : `${outstandingJobsCount} outstanding ${outstandingJobsCount === 1 ? 'job' : 'jobs'}`;

  return (
    <div className="h-screen flex flex-col bg-background">
      {/* Header */}
      <div className="flex-shrink-0 border-b bg-card p-2 md:p-4">
        <div className="flex flex-col sm:flex-row items-start sm:items-center justify-between gap-2 mb-4">
          <div className="flex items-center gap-2">
            <Calendar className="h-5 w-5 md:h-6 md:w-6" />
            <h1 className="text-lg md:text-2xl font-bold">Job Assignment Matrix</h1>
          </div>
          <div className="flex items-center gap-2 self-stretch sm:self-auto">
            <Button
              type="button"
              variant="secondary"
              size="sm"
              onClick={() => {
                setShowStaffingReminder(true);
                handleReminderOpenChange(true);
              }}
              className="shrink-0 flex items-center gap-2"
              aria-label={`View staffing reminder. ${outstandingJobsDescription}.`}
            >
              View staffing reminder
              {outstandingJobsCount !== null && (
                <Badge variant="outline" className="text-xs" aria-hidden="true">
                  {outstandingJobsCount}
                </Badge>
              )}
              <span className="sr-only">{outstandingJobsDescription}</span>
            </Button>
            <Button
              variant="outline"
              size="sm"
              onClick={handleRefresh}
              disabled={isRefreshing}
              className="shrink-0"
            >
              <RefreshCw className={`h-4 w-4 mr-2 ${isRefreshing ? 'animate-spin' : ''}`} />
              <span className="hidden sm:inline">Refresh</span>
            </Button>
          </div>
        </div>

        {/* Date Range Controls - hidden on mobile (use in-header arrows instead) */}
        <div className="hidden md:block">
          <DateRangeExpander
            canExpandBefore={canExpandBefore}
            canExpandAfter={canExpandAfter}
            onExpandBefore={expandBefore}
            onExpandAfter={expandAfter}
            onReset={resetRange}
            onJumpToMonth={jumpToMonth}
            rangeInfo={rangeInfo}
          />
        </div>

        {/* Filters */}
        <div className="hidden md:flex flex-col sm:flex-row items-start sm:items-center gap-2 sm:gap-4">
          <div className="flex items-center gap-2">
            <Filter className="h-4 w-4" />
            <span className="text-sm font-medium">Filters:</span>
          </div>

          <div className="flex flex-wrap items-center gap-2 w-full sm:w-auto">
            <Tabs
              value={selectedDepartment}
              onValueChange={(value) => handleDepartmentChange(value as Department)}
              className="w-full sm:w-auto"
            >
              <TabsList className="flex w-full sm:w-auto overflow-x-auto rounded-md bg-muted p-1 gap-1">
                {AVAILABLE_DEPARTMENTS.map((dept) => (
                  <TabsTrigger
                    key={dept}
                    value={dept}
                    className="flex-1 whitespace-nowrap capitalize sm:flex-none"
                  >
                    {DEPARTMENT_LABELS[dept] || formatLabel(dept)}
                  </TabsTrigger>
                ))}
              </TabsList>
            </Tabs>

            <Input
              placeholder="Search technicians..."
              value={searchTerm}
              onChange={(e) => setSearchTerm(e.target.value)}
              className="w-48 min-w-0 flex-1 sm:flex-none"
            />

            <SkillsFilter selected={selectedSkills} onChange={setSelectedSkills} department={selectedDepartment} />
            {/* Quick specialties */}
            {specialtyOptions.length > 0 && (
              <div className="flex items-center gap-1">
                {specialtyOptions.map((opt) => (
                  <Badge
                    key={opt}
                    variant={selectedSkills.includes(opt) ? 'default' : 'outline'}
                    className="cursor-pointer capitalize"
                    onClick={() => toggleSpecialty(opt)}
                  >
                    {opt}
                  </Badge>
                ))}
              </div>
            )}
          </div>

          <div className="flex flex-wrap items-center gap-2 sm:ml-auto">
            <div className="flex items-center gap-2 pr-2 border-r">
              <Refrigerator className="h-4 w-4" />
              <span className="text-sm font-medium">{hideFridge ? 'Abrir la nevera' : 'Cerrar la nevera'}</span>
              <Switch
                checked={hideFridge}
                onCheckedChange={(v) => setHideFridge(Boolean(v))}
                aria-label={hideFridge ? 'Abrir la nevera' : 'Cerrar la nevera'}
              />
              <Badge variant="secondary" className="text-[10px] h-5 px-1.5">{fridgeCount}</Badge>
            </div>
            <div className="flex items-center gap-2 pr-2 border-r">
              <span className="text-sm font-medium">Direct assign</span>
              <Switch
                checked={allowDirectAssign}
                onCheckedChange={(v) => setAllowDirectAssign(Boolean(v))}
                aria-label="Toggle direct assignment"
              />
            </div>
            <Users className="h-4 w-4" />
            <Badge variant="secondary" className="text-xs">
              {filteredTechnicians.length} techs
            </Badge>
            <Badge variant="outline" className="text-xs">
              {yearJobs.length} jobs
            </Badge>
            {isBackgroundFetchingMatrix && (
              <Badge variant="outline" className="text-xs flex items-center gap-1">
                <RefreshCw className="h-3 w-3 animate-spin" />
                Fetching...
              </Badge>
            )}
            <div className="hidden lg:block">
              <PerformanceIndicator
                assignmentCount={yearJobs.length * filteredTechnicians.length}
                availabilityCount={filteredTechnicians.length * dateRange.length}
                cellCount={filteredTechnicians.length * dateRange.length}
                isInitialLoading={isInitialMatrixLoad}
                isFetching={isBackgroundFetchingMatrix}
              />
            </div>
          </div>
        </div>

        {/* Mobile quick controls + filter toggle */}
        <div className="md:hidden mt-2">
          <div className="flex items-center justify-between gap-2">
            <button
              className="text-sm font-medium px-3 py-2 border rounded-md bg-background"
              onClick={() => setFiltersOpen(v => !v)}
              aria-expanded={filtersOpen}
              aria-controls="mobile-filters"
            >
              Filters {activeFilterCount > 0 && <span className="ml-2 inline-flex items-center justify-center text-[10px] h-5 min-w-[20px] px-1.5 rounded-full bg-primary/10 text-primary border border-primary/20">{activeFilterCount}</span>}
            </button>
            {/* Quick direct assign toggle */}
            <div className="flex items-center gap-2">
              <span className="text-xs">Direct</span>
              <Switch
                checked={allowDirectAssign}
                onCheckedChange={(v) => setAllowDirectAssign(Boolean(v))}
                aria-label="Toggle direct assignment"
              />
            </div>
            <div className="flex items-center gap-2">
              <Users className="h-4 w-4" />
              <Badge variant="secondary" className="text-xs">
                {filteredTechnicians.length} techs
              </Badge>
              <Badge variant="outline" className="text-xs">
                {yearJobs.length} jobs
              </Badge>
              {isBackgroundFetchingMatrix && (
                <Badge variant="outline" className="text-[10px] flex items-center gap-1">
                  <RefreshCw className="h-3 w-3 animate-spin" />
                  Fetching...
                </Badge>
              )}
            </div>
          </div>
          {filtersOpen && (
            <div id="mobile-filters" className="mt-2 max-h-[300px] overflow-y-auto p-2 border rounded-md bg-muted/30 space-y-2">
              <div className="flex items-center gap-2">
                <Filter className="h-4 w-4" />
                <span className="text-sm font-medium">Filters</span>
                {activeFilterCount > 0 && (
                  <button
                    className="ml-auto text-xs underline"
                    onClick={() => {
                      resetDepartmentToDefault();
                      setSearchTerm('');
                      setSelectedSkills([]);
                      setHideFridge(false);
                      setAllowDirectAssign(false);
                    }}
                  >
                    Clear all
                  </button>
                )}
              </div>
              <Tabs
                value={selectedDepartment}
                onValueChange={(value) => handleDepartmentChange(value as Department)}
                className="w-full"
              >
                <TabsList className="flex w-full overflow-x-auto rounded-md bg-muted p-1 gap-1">
                  {AVAILABLE_DEPARTMENTS.map((dept) => (
                    <TabsTrigger
                      key={dept}
                      value={dept}
                      className="flex-1 whitespace-nowrap capitalize"
                    >
                      {DEPARTMENT_LABELS[dept] || formatLabel(dept)}
                    </TabsTrigger>
                  ))}
                </TabsList>
              </Tabs>
              <Input
                placeholder="Search technicians..."
                value={searchTerm}
                onChange={(e) => setSearchTerm(e.target.value)}
              />
              <SkillsFilter selected={selectedSkills} onChange={setSelectedSkills} department={selectedDepartment} />
              {specialtyOptions.length > 0 && (
                <div className="flex flex-wrap gap-2">
                  {specialtyOptions.map((opt) => (
                    <Badge
                      key={opt}
                      variant={selectedSkills.includes(opt) ? 'default' : 'outline'}
                      className="cursor-pointer capitalize"
                      onClick={() => toggleSpecialty(opt)}
                    >
                      {opt}
                    </Badge>
                  ))}
                </div>
              )}
              <div className="flex items-center justify-between">
                <div className="flex items-center gap-2">
                  <Refrigerator className="h-4 w-4" />
                  <span className="text-sm font-medium">{hideFridge ? 'Abrir la nevera' : 'Cerrar la nevera'}</span>
                </div>
                <div className="flex items-center gap-2">
                  <Switch checked={hideFridge} onCheckedChange={(v) => setHideFridge(Boolean(v))} aria-label={hideFridge ? 'Abrir la nevera' : 'Cerrar la nevera'} />
                  <Badge variant="secondary" className="text-[10px] h-5 px-1.5">{fridgeCount}</Badge>
                </div>
              </div>
              <div className="flex items-center justify-between">
                <span className="text-sm font-medium">Direct assign</span>
                <Switch checked={allowDirectAssign} onCheckedChange={(v) => setAllowDirectAssign(Boolean(v))} aria-label="Toggle direct assignment" />
              </div>
            </div>
          )}
        </div>
      </div>

      {/* Matrix Content */}
      <div className="flex-1 overflow-hidden">
        {isInitialMatrixLoad ? (
          <div className="flex items-center justify-center h-full">
            <div className="text-center">
              <div className="animate-spin rounded-full h-8 w-8 border-b-2 border-primary mx-auto mb-2" />
              <p className="text-muted-foreground">Loading assignment matrix...</p>
            </div>
          </div>
        ) : (
          <OptimizedAssignmentMatrix
            technicians={filteredTechnicians}
            dates={dateRange}
            jobs={yearJobs}
            fridgeSet={fridgeSet}
            allowDirectAssign={allowDirectAssign}
            mobile={isMobile}
            cellWidth={isMobile ? 140 : undefined}
            cellHeight={isMobile ? 80 : undefined}
            technicianWidth={isMobile ? 110 : undefined}
            headerHeight={isMobile ? 50 : undefined}
            onNearEdgeScroll={(direction) => {
              if (direction === 'before' && canExpandBefore) {
                expandBefore();
              } else if (direction === 'after' && canExpandAfter) {
                expandAfter();
              }
            }}
            canExpandBefore={canExpandBefore}
            canExpandAfter={canExpandAfter}
          />
        )}
      </div>

      <Dialog open={showStaffingReminder} onOpenChange={handleReminderOpenChange}>
        <DialogContent className="max-w-lg">
          <DialogHeader>
            <DialogTitle>
              Hay {outstandingJobs.length} trabajos con personal por completar
            </DialogTitle>
            <DialogDescription>
              Revisa los roles pendientes para completar la dotación de cada equipo.
            </DialogDescription>
          </DialogHeader>
          <div className="space-y-4">
            {outstandingJobs.map((job) => (
              <div key={job.jobId} className="rounded-md border p-3">
                <div className="text-sm font-semibold">{job.jobTitle}</div>
                <div className="mt-2 space-y-2">
                  {job.departments.map((dept) => (
                    <div key={`${job.jobId}-${dept.department}`}>
                      <div className="text-sm font-medium">{dept.displayName}</div>
                      <ul className="ml-4 mt-1 list-disc space-y-1 text-sm text-muted-foreground">
                        {dept.roles.map((role) => (
                          <li key={`${job.jobId}-${dept.department}-${role.roleCode}`}>
                            {role.outstanding} × {formatLabel(role.roleCode)}
                          </li>
                        ))}
                      </ul>
                    </div>
                  ))}
                </div>
              </div>
            ))}
          </div>
          <DialogFooter>
            <Button onClick={handleDismissReminder} variant="default">
              Entendido
            </Button>
          </DialogFooter>
        </DialogContent>
      </Dialog>
    </div>
  );
}<|MERGE_RESOLUTION|>--- conflicted
+++ resolved
@@ -348,10 +348,6 @@
       console.warn('Failed to read outstanding hash from storage', error);
     }
   }, []);
-<<<<<<< HEAD
-  const specialtyOptions = ['foh','monitores','sistemas','rf','escenario','PA'] as const;
-  const toggleSpecialty = (name: (typeof specialtyOptions)[number]) => {
-=======
   const specialtyOptions = React.useMemo(() => {
     if (selectedDepartment === 'lights') {
       return ['Operador (MA2)','Operador (MA3)','Operador (HOG)','Operador (AVO)','Dimmer','Rigging','Montador'] as const;
@@ -362,7 +358,6 @@
     return [] as const;
   }, [selectedDepartment]);
   const toggleSpecialty = (name: string) => {
->>>>>>> b6c76095
     setSelectedSkills(prev => prev.includes(name) ? prev.filter(s => s !== name) : [...prev, name]);
   };
 
@@ -601,7 +596,6 @@
     staleTime: 5 * 60 * 1000, // 5 minutes
     gcTime: 15 * 60 * 1000, // 15 minutes
     placeholderData: (previousData) => previousData ?? [],
-<<<<<<< HEAD
   });
 
   const isInitialMatrixLoad = isInitialLoadingTechnicians || isInitialLoadingJobs;
@@ -744,150 +738,6 @@
     gcTime: 5 * 60 * 1000,
   });
 
-=======
-  });
-
-  const isInitialMatrixLoad = isInitialLoadingTechnicians || isInitialLoadingJobs;
-  const isBackgroundFetchingMatrix =
-    (isFetchingTechnicians && !isInitialLoadingTechnicians) ||
-    (isFetchingJobs && !isInitialLoadingJobs);
-
-  React.useEffect(() => {
-    if (isInitialMatrixLoad) return;
-    if (!canExpandAfter) return;
-
-    const projection = getProjectedRangeInfo('after');
-    if (!projection) return;
-
-    const { rangeInfo: projectedRange } = projection;
-    const { start, end, startFormatted, endFormatted } = projectedRange;
-    if (!start || !end) return;
-
-    const technicianIds = filteredTechnicianIds;
-    const technicianKey = filteredTechnicianIdsKey;
-    const windowKey = [startFormatted, endFormatted, selectedDepartment, technicianKey].join('|');
-
-    const currentStatus = prefetchStatusRef.current.get(windowKey);
-    if (currentStatus === 'pending' || currentStatus === 'done') return;
-
-    let cancelled = false;
-    prefetchStatusRef.current.set(windowKey, 'pending');
-
-    const runPrefetch = async () => {
-      const jobCacheKey = ['optimized-matrix-jobs', startFormatted, endFormatted, selectedDepartment] as const;
-      const jobsData = await qc.prefetchQuery({
-        queryKey: jobCacheKey,
-        queryFn: () => fetchJobsForWindow(start, end, selectedDepartment),
-        staleTime: 5 * 60 * 1000,
-        gcTime: 15 * 60 * 1000,
-      });
-
-      if (cancelled) return;
-
-      const jobsForWindow = Array.isArray(jobsData)
-        ? (jobsData as MatrixJob[])
-        : ((qc.getQueryData(jobCacheKey) as MatrixJob[]) ?? []);
-      const jobIds = jobsForWindow.map((job) => job.id).filter(Boolean);
-
-      if (!cancelled && jobIds.length && technicianIds.length) {
-        await qc.prefetchQuery({
-          queryKey: ['optimized-matrix-assignments', jobIds, technicianIds, format(start, 'yyyy-MM-dd')],
-          queryFn: () => fetchAssignmentsForWindow(jobIds, technicianIds, jobsForWindow),
-          staleTime: 30 * 1000,
-          gcTime: 2 * 60 * 1000,
-        });
-      }
-
-      if (!cancelled && technicianIds.length) {
-        await qc.prefetchQuery({
-          queryKey: ['optimized-matrix-availability', technicianIds, format(start, 'yyyy-MM-dd'), format(end, 'yyyy-MM-dd')],
-          queryFn: () => fetchAvailabilityForWindow(technicianIds, start, end),
-          staleTime: 60 * 1000,
-          gcTime: 10 * 60 * 1000,
-        });
-      }
-
-      if (!cancelled && canExpandAfter) {
-        expandAfter();
-      }
-    };
-
-    runPrefetch()
-      .then(() => {
-        if (!cancelled) {
-          prefetchStatusRef.current.set(windowKey, 'done');
-        }
-      })
-      .catch((error) => {
-        if (!cancelled) {
-          prefetchStatusRef.current.delete(windowKey);
-          console.error('Failed to prefetch next matrix window', error);
-        }
-      });
-
-    return () => {
-      cancelled = true;
-      if (prefetchStatusRef.current.get(windowKey) === 'pending') {
-        prefetchStatusRef.current.delete(windowKey);
-      }
-    };
-  }, [
-    qc,
-    canExpandAfter,
-    expandAfter,
-    filteredTechnicianIds,
-    filteredTechnicianIdsKey,
-    getProjectedRangeInfo,
-    isInitialMatrixLoad,
-    selectedDepartment,
-  ]);
-
-  const jobIds = React.useMemo(() => yearJobs.map((j: any) => j.id).filter(Boolean), [yearJobs]);
-  const jobIdsKey = React.useMemo(() => (jobIds.length ? jobIds.slice().sort().join(',') : 'none'), [jobIds]);
-
-  const staffingReminderQuery = useQuery({
-    queryKey: ['matrix-staffing-summary', jobIdsKey],
-    queryFn: async () => {
-      if (!jobIds.length) {
-        return { summaries: [] as StaffingSummaryRow[], assignments: [] as StaffingAssignmentRow[] };
-      }
-
-      const [summaryRes, assignmentsRes] = await Promise.all([
-        supabase
-          .from('job_required_roles_summary')
-          .select('job_id, department, roles')
-          .in('job_id', jobIds),
-        supabase
-          .from('job_assignments')
-          .select('job_id, sound_role, lights_role, video_role, status')
-          .in('job_id', jobIds),
-      ]);
-
-      if (summaryRes.error) throw summaryRes.error;
-      if (assignmentsRes.error) throw assignmentsRes.error;
-
-      const summaries = (summaryRes.data || [])
-        .map(parseSummaryRow)
-        .filter((row): row is StaffingSummaryRow => Boolean(row));
-
-      const assignments = ((assignmentsRes.data || []) as StaffingAssignmentRow[])
-        .filter((row): row is StaffingAssignmentRow => Boolean(row && row.job_id))
-        .map((row) => ({
-          ...row,
-          sound_role: row.sound_role ? String(row.sound_role) : null,
-          lights_role: row.lights_role ? String(row.lights_role) : null,
-          video_role: row.video_role ? String(row.video_role) : null,
-          status: row.status ? String(row.status) : null,
-        }));
-
-      return { summaries, assignments };
-    },
-    enabled: jobIds.length > 0,
-    staleTime: 60 * 1000,
-    gcTime: 5 * 60 * 1000,
-  });
-
->>>>>>> b6c76095
   const outstandingJobs = useMemo<OutstandingJobInfo[]>(() => {
     const payload = staffingReminderQuery.data;
     if (!payload) return [];
