--- conflicted
+++ resolved
@@ -9,11 +9,8 @@
 import { useToast } from '@/hooks/use-toast';
 import { ArrowDown, ArrowUp, Copy, Plus, RotateCcw, Trash2 } from 'lucide-react';
 
-<<<<<<< HEAD
-=======
 const DEFAULT_WALLBOARD_TOKEN = 'f3c98b2df1a4e7650fbd44c9ce19ab73c6d7a0e49b3f25ea18fd6740a2ce9b1d';
 
->>>>>>> b6c76095
 type PanelKey = 'overview' | 'crew' | 'logistics' | 'calendar' | 'pending';
 
 const PANEL_LABELS: Record<PanelKey, string> = {
@@ -67,80 +64,11 @@
   return Math.round(value);
 }
 
-<<<<<<< HEAD
-function extractSlugFromDisplayUrl(value: string): string | null {
-  if (!value) return null;
-  let path = value.trim();
-
-  try {
-    const parsed = new URL(path);
-    path = parsed.pathname;
-  } catch {
-    // Not an absolute URL, normalise to a pathname
-    if (!path.startsWith('/')) {
-      path = `/${path}`;
-    }
-  }
-
-  const normalised = path.split('#')[0].split('?')[0];
-  const match = normalised.match(/wallboard(?:\/public(?:\/[\w%-]+)?)?\/([^\/?#]+)/i);
-  if (match?.[1]) {
-    try {
-      return decodeURIComponent(match[1]);
-    } catch {
-      return match[1];
-    }
-  }
-
-  const segments = normalised.split('/').filter(Boolean);
-  if (segments.length > 0) {
-    try {
-      return decodeURIComponent(segments[segments.length - 1]);
-    } catch {
-      return segments[segments.length - 1];
-    }
-  }
-
-  return null;
-}
-
-function getPublicDisplayUrl(value: string, slug?: string): string {
-  const trimmed = value.trim();
-  const resolvedSlug = (slug ?? extractSlugFromDisplayUrl(trimmed))?.trim();
-  if (!resolvedSlug) {
-    return trimmed;
-  }
-
-  let origin: string | null = null;
-  if (trimmed.startsWith('http://') || trimmed.startsWith('https://')) {
-    try {
-      origin = new URL(trimmed).origin;
-    } catch {
-      origin = null;
-    }
-  }
-
-  if (!origin && typeof window !== 'undefined' && window.location?.origin) {
-    origin = window.location.origin;
-  }
-
-  const token = (import.meta as any).env?.VITE_WALLBOARD_TOKEN as string | undefined;
-  const encodedSlug = encodeURIComponent(resolvedSlug);
-  const tokenSegment = token ? `/${encodeURIComponent(token)}` : '';
-  const path = `/wallboard/public${tokenSegment}/${encodedSlug}`;
-
-  if (origin) {
-    return `${origin}${path}`;
-  }
-
-  return path;
-=======
 function getPublicDisplayUrl(_value: string, slug?: string): string {
   const origin = (typeof window !== 'undefined' && window.location?.origin) ? window.location.origin : '';
   const token = (import.meta as any).env?.VITE_WALLBOARD_TOKEN as string | undefined || DEFAULT_WALLBOARD_TOKEN;
   const cleanSlug = (slug?.trim() || 'default').toLowerCase();
   return `${origin || ''}/wallboard/public/${encodeURIComponent(token)}/${encodeURIComponent(cleanSlug)}`;
->>>>>>> b6c76095
 }
 
 export default function WallboardPresets() {
@@ -211,11 +139,7 @@
   useEffect(() => {
     if (!activePreset || isSavingRef.current) return;
     setSlugInput(activePreset.slug);
-<<<<<<< HEAD
-    setDisplayUrlInput(getPublicDisplayUrl(activePreset.display_url ?? '', activePreset.slug));
-=======
     setDisplayUrlInput(getPublicDisplayUrl('', activePreset.slug));
->>>>>>> b6c76095
     setPanelOrder(normaliseOrder(activePreset.panel_order));
     setPanelDurations((prev) => {
       const next: Record<PanelKey, number> = { ...prev };
@@ -271,11 +195,7 @@
     if (!trimmedUrl) {
       toast({
         title: 'Se requiere URL',
-<<<<<<< HEAD
-        description: 'Agregue una URL de visualización para que el wallboard pueda compartirse.',
-=======
         description: 'Agregue una URL de visualización para que el wallboard pueda compartirse (verifique VITE_WALLBOARD_TOKEN).',
->>>>>>> b6c76095
         variant: 'destructive',
       });
       return;
@@ -346,11 +266,7 @@
   const resetChanges = () => {
     if (!activePreset) return;
     setSlugInput(activePreset.slug);
-<<<<<<< HEAD
-    setDisplayUrlInput(getPublicDisplayUrl(activePreset.display_url ?? '', activePreset.slug));
-=======
     setDisplayUrlInput(getPublicDisplayUrl('', activePreset.slug));
->>>>>>> b6c76095
     setPanelOrder(normaliseOrder(activePreset.panel_order));
     setPanelDurations((durations) => {
       const next = { ...durations };
@@ -367,13 +283,9 @@
 
   const availablePanels = (Object.keys(PANEL_LABELS) as PanelKey[]).filter((key) => !panelOrder.includes(key));
 
-  const copyDisplayUrl = async (value: string, slug?: string) => {
+  const copyDisplayUrl = async (value: string) => {
     if (!value) return;
-<<<<<<< HEAD
-    const publicUrl = getPublicDisplayUrl(value, slug);
-=======
     const publicUrl = getPublicDisplayUrl('', slugInput || activeSlug || 'default');
->>>>>>> b6c76095
     try {
       if (typeof navigator === 'undefined' || !navigator.clipboard) {
         throw new Error('Clipboard API unavailable');
@@ -398,11 +310,7 @@
     if (!name || !slug || !url) {
       toast({
         title: 'Faltan detalles',
-<<<<<<< HEAD
-        description: 'Se requieren nombre, slug y URL para crear un wallboard.',
-=======
         description: 'Se requieren nombre, slug y URL para crear un wallboard (verifique VITE_WALLBOARD_TOKEN).',
->>>>>>> b6c76095
         variant: 'destructive',
       });
       return;
@@ -543,7 +451,7 @@
                         type="button"
                         variant="outline"
                         size="sm"
-                        onClick={() => copyDisplayUrl(preset.display_url, preset.slug)}
+                        onClick={() => copyDisplayUrl(preset.display_url)}
                         disabled={!preset.display_url}
                       >
                         <Copy className="mr-2 h-4 w-4" /> Copiar URL
@@ -668,27 +576,15 @@
                 <div className="flex flex-col gap-2 sm:flex-row sm:items-center">
                   <Input
                     id="preset-display-url"
-<<<<<<< HEAD
-                    value={displayUrlInput}
-                    onChange={(event) => setDisplayUrlInput(event.target.value)}
-                    placeholder="https://ejemplo.com/wallboard/piso-produccion"
-                    disabled={saving}
-=======
                     value={getPublicDisplayUrl('', activeSlug || slugInput)}
                     readOnly
                     placeholder="https://ejemplo.com/wallboard/public/TOKEN/slug"
->>>>>>> b6c76095
                   />
                   <Button
                     type="button"
                     variant="outline"
                     size="sm"
-<<<<<<< HEAD
-                    onClick={() => copyDisplayUrl(displayUrlInput, slugInput || activePreset.slug)}
-                    disabled={!displayUrlInput}
-=======
                     onClick={() => copyDisplayUrl(getPublicDisplayUrl('', slugInput || activeSlug || 'default'))}
->>>>>>> b6c76095
                   >
                     <Copy className="mr-2 h-4 w-4" /> Copiar
                   </Button>
@@ -696,13 +592,7 @@
                 <p className="text-xs text-muted-foreground">
                   URL pública resultante:{' '}
                   <span className="font-mono break-all">
-<<<<<<< HEAD
-                    {displayUrlInput
-                      ? getPublicDisplayUrl(displayUrlInput, slugInput || activePreset.slug)
-                      : '—'}
-=======
                     {getPublicDisplayUrl('', slugInput)}
->>>>>>> b6c76095
                   </span>
                   . Comparta este enlace con cualquier dispositivo que deba mostrar el wallboard.
                 </p>
