import { Suspense, lazy, useEffect, useState } from "react";
import { useNavigate } from "react-router-dom";
import { useOptimizedJobs } from "@/hooks/useOptimizedJobs";
import { format } from "date-fns";
import { formatCurrency } from "@/lib/utils";
import { supabase } from "@/lib/supabase";
import { useOptimizedAuth } from "@/hooks/useOptimizedAuth";
import { getDashboardPath } from "@/utils/roleBasedRouting";
import { Badge } from "@/components/ui/badge";
import { MessageSquare, Mail, Loader2 } from "lucide-react";
import { Button } from "@/components/ui/button";
import { isJobOnDate } from "@/utils/timezoneUtils";
import { useToast } from "@/hooks/use-toast";
import { useQuery, useQueryClient } from "@tanstack/react-query";
import { deleteJobOptimistically } from "@/services/optimisticJobDeletionService";
import { useOptimizedMessagesSubscriptions } from "@/hooks/useOptimizedSubscriptions";
import { useIsMobile } from "@/hooks/use-mobile";

const DashboardMobileHub = lazy(() =>
  import("@/components/dashboard/DashboardMobileHub").then((m) => ({ default: m.DashboardMobileHub }))
);
const DashboardHeader = lazy(() =>
  import("@/components/dashboard/DashboardHeader").then((m) => ({ default: m.DashboardHeader }))
);
const CalendarSection = lazy(() =>
  import("@/components/dashboard/CalendarSection").then((m) => ({ default: m.CalendarSection }))
);
const TodaySchedule = lazy(() =>
  import("@/components/dashboard/TodaySchedule").then((m) => ({ default: m.TodaySchedule }))
);
const MessagesDialog = lazy(() =>
  import("@/components/dashboard/MessagesDialog").then((m) => ({ default: m.MessagesDialog }))
);
const EmailComposerDialog = lazy(() =>
  import("@/components/dashboard/EmailComposerDialog").then((m) => ({ default: m.EmailComposerDialog }))
);
const EditJobDialog = lazy(() =>
  import("@/components/jobs/EditJobDialog").then((m) => ({ default: m.EditJobDialog }))
);
const JobDetailsDialog = lazy(() =>
  import("@/components/jobs/JobDetailsDialog").then((m) => ({ default: m.JobDetailsDialog }))
);

const getSelectedDateJobs = (date: Date | undefined, jobs: any[]) => {
  if (!date || !jobs) return [];

  return jobs.filter(job => {
    if (job.job_type === 'tour') return false;

    // Use timezone-aware date comparison
    const jobTimezone = job.timezone || 'Europe/Madrid';
    return isJobOnDate(job.start_time, job.end_time, date, jobTimezone);
  });
};

const Dashboard = () => {
  const navigate = useNavigate();
  const isMobile = useIsMobile();
  const { userRole: authUserRole, isLoading: authLoading } = useOptimizedAuth();
  const lazyFallback = (
    <div className="flex items-center justify-center py-6">
      <Loader2 className="h-5 w-5 animate-spin text-muted-foreground" />
    </div>
  );

  // Early security check: Only allow admin, management, logistics
  useEffect(() => {
    if (authLoading) return;

    if (authUserRole && !['admin', 'management', 'logistics'].includes(authUserRole)) {
      const redirectPath = getDashboardPath(authUserRole as any);
      navigate(redirectPath, { replace: true });
    }
  }, [authUserRole, authLoading, navigate]);

  // User data & preferences
  const [userRole, setUserRole] = useState<string | null>(null);
  const [userId, setUserId] = useState<string | null>(null);

  // Dashboard state
  const [date, setDate] = useState<Date | undefined>(new Date());
  const [timeSpan, setTimeSpan] = useState<string>("1week");

  // Modal state
  const [isEditDialogOpen, setIsEditDialogOpen] = useState(false);
  const [isDetailsDialogOpen, setIsDetailsDialogOpen] = useState(false);
  const [selectedJob, setSelectedJob] = useState<any>(null);

  // New Dialog States
  const [messagesOpen, setMessagesOpen] = useState(false);
  const [emailComposerOpen, setEmailComposerOpen] = useState(false);

  // Data fetching with optimized hook
  const { data: jobs, isLoading } = useOptimizedJobs();
  const { toast } = useToast();
  const queryClient = useQueryClient();
  // Ensure realtime updates for messages are wired
  useOptimizedMessagesSubscriptions(userId || '');

  const { data: pendingExpensesSummary, isLoading: isLoadingPendingExpenses } = useQuery({
    queryKey: ['dashboard-expenses-summary'],
    enabled: !!authUserRole && ['admin', 'management', 'logistics'].includes(authUserRole),
    queryFn: async () => {
      const { data, error } = await supabase
        .from('job_expenses')
        .select('amount_eur, job_id')
        .eq('status', 'submitted');
      if (error) throw error;
      const rows = (data || []) as Array<{ amount_eur: number | null; job_id: string }>;
      const total = rows.reduce((sum, row) => sum + Number(row.amount_eur ?? 0), 0);
      const jobMap = new Map<string, number>();
      rows.forEach((row) => {
        if (!row.job_id) return;
        jobMap.set(row.job_id, (jobMap.get(row.job_id) || 0) + Number(row.amount_eur ?? 0));
      });
      const topJobs = Array.from(jobMap.entries())
        .sort((a, b) => b[1] - a[1])
        .slice(0, 3)
        .map(([jobId, amount]) => ({ jobId, amount }));
      return {
        count: rows.length,
        total,
        jobs: topJobs,
      };
    },
    staleTime: 15_000,
  });

  // Fetch user data
  useEffect(() => {
    const fetchUserRoleAndPrefs = async () => {
      const { data: { session } } = await supabase.auth.getSession();
      if (session?.user?.id) {
        setUserId(session.user.id);
        const { data, error } = await supabase
          .from("profiles")
          .select("role")
          .eq("id", session.user.id)
          .single();

        if (error) {
          console.error("Error fetching user role:", error);
          return;
        }

        if (data) {
          setUserRole(data.role);

          const params = new URLSearchParams(window.location.search);
          if (params.get("showMessages") === "true") {
            setMessagesOpen(true);
          }
        }
      }
    };

    fetchUserRoleAndPrefs();
  }, []);

  // Show loading state while checking authorization
  if (authLoading) {
    return (
      <div className="flex min-h-screen items-center justify-center">
        <div className="h-8 w-8 animate-spin rounded-full border-b-2 border-gray-900 dark:border-white" />
      </div>
    );
  }

  // Don't render anything if user is unauthorized (they'll be redirected)
  if (!authUserRole || !['admin', 'management', 'logistics'].includes(authUserRole)) {
    return null;
  }

  // Event handlers
  const handleJobClick = (jobId: string) => {
    const job = jobs.find(j => j.id === jobId);
    if (job) {
      setSelectedJob(job);
      setIsDetailsDialogOpen(true);
    }
  };

  const handleEditClick = (job: any) => {
    if (userRole === "logistics") return;
    setSelectedJob(job);
    setIsEditDialogOpen(true);
  };

  const handleDeleteClick = async (jobId: string) => {
    // Check permissions
    if (!["admin", "management"].includes(userRole || "")) {
      toast({
        title: "Permission denied",
        description: "Only admin and management users can delete jobs",
        variant: "destructive"
      });
      return;
    }

    if (!window.confirm("Are you sure you want to delete this job? This action cannot be undone and will remove all related data.")) return;

    try {
      console.log("Dashboard: Starting optimistic job deletion for:", jobId);

      // Call optimistic deletion service
      const result = await deleteJobOptimistically(jobId);

      if (result.success) {
        toast({
          title: "Job deleted",
          description: result.details || "The job has been removed and cleanup is running in background."
        });

        // Invalidate queries to refresh the list
        await queryClient.invalidateQueries({ queryKey: ["jobs"] });
      } else {
        throw new Error(result.error || "Unknown deletion error");
      }
    } catch (error: any) {
      console.error("Dashboard: Error in optimistic job deletion:", error);
      toast({
        title: "Error deleting job",
        description: error.message,
        variant: "destructive"
      });
    }
  };

  const handleDateTypeChange = () => {
    console.log("Date type change called from Dashboard");
    // This is handled by the CalendarSection component
  };

  const selectedDateJobs = getSelectedDateJobs(date, jobs);

  // Mobile view - use DashboardMobileHub
  if (isMobile) {
    return (
      <>
        <Suspense fallback={lazyFallback}>
          <DashboardMobileHub
            jobs={jobs}
            userRole={userRole}
            onEditClick={handleEditClick}
            onDeleteClick={handleDeleteClick}
            onJobClick={handleJobClick}
            onMessagesClick={userRole && ["admin", "management"].includes(userRole) ? () => setMessagesOpen(true) : undefined}
            onEmailClick={userRole && ["admin", "management"].includes(userRole) ? () => setEmailComposerOpen(true) : undefined}
          />
        </Suspense>

        {/* Dialogs */}
        {selectedJob && (
          <>
            <Suspense fallback={lazyFallback}>
              <EditJobDialog
                open={isEditDialogOpen}
                onOpenChange={setIsEditDialogOpen}
                job={selectedJob}
              />
              <JobDetailsDialog
                open={isDetailsDialogOpen}
                onOpenChange={setIsDetailsDialogOpen}
                job={selectedJob}
              />
            </Suspense>
          </>
        )}

        {messagesOpen ? (
          <Suspense fallback={lazyFallback}>
            <MessagesDialog
              open={messagesOpen}
              onOpenChange={setMessagesOpen}
            />
          </Suspense>
        ) : null}

        {emailComposerOpen ? (
          <Suspense fallback={lazyFallback}>
            <EmailComposerDialog
              open={emailComposerOpen}
              onOpenChange={setEmailComposerOpen}
            />
          </Suspense>
        ) : null}
      </>
    );
  }

  // Desktop view - existing layout
  return (
    <div className="min-h-screen bg-background text-foreground p-4 md:p-8 font-sans">
      <div className="mx-auto w-full max-w-full space-y-6">
        <Suspense fallback={lazyFallback}>
          <DashboardHeader timeSpan={timeSpan} onTimeSpanChange={setTimeSpan} />
        </Suspense>

        <div className="grid grid-cols-1 xl:grid-cols-12 gap-6">
          {/* Main Content Area */}
          <div className="xl:col-span-8 2xl:col-span-9 space-y-6">
            <div className="bg-card rounded-xl border border-border overflow-hidden shadow-sm">
              <Suspense fallback={lazyFallback}>
                <CalendarSection
                  date={date}
                  onDateSelect={setDate}
                  jobs={jobs}
                  onDateTypeChange={handleDateTypeChange}
                />
              </Suspense>
            </div>
          </div>

          {/* Sidebar Area */}
          <div className="space-y-6 xl:col-span-4 2xl:col-span-3">
            {/* Quick Actions */}
            {userRole && ["admin", "management"].includes(userRole) && (
              <div className="grid grid-cols-2 gap-3">
                <Button
                  variant="outline"
                  className="bg-card border-border hover:bg-accent hover:text-accent-foreground text-foreground/80 h-auto py-4 flex flex-col gap-2"
                  onClick={() => setMessagesOpen(true)}
                >
                  <MessageSquare className="w-5 h-5 text-blue-500" />
                  <span className="text-xs font-medium">Mensajes</span>
                </Button>
                <Button
                  variant="outline"
                  className="bg-card border-border hover:bg-accent hover:text-accent-foreground text-foreground/80 h-auto py-4 flex flex-col gap-2"
                  onClick={() => setEmailComposerOpen(true)}
                >
                  <Mail className="w-5 h-5 text-emerald-500" />
                  <span className="text-xs font-medium">Email</span>
                </Button>
              </div>
            )}

            {/* Pending expenses summary */}
            {authUserRole && ["admin", "management", "logistics"].includes(authUserRole) && (
              <div className="bg-card rounded-xl border border-border overflow-hidden shadow-sm">
                <div className="p-4 border-b border-border flex items-center justify-between">
                  <div>
                    <h3 className="font-medium text-sm text-muted-foreground uppercase tracking-wider">Gastos pendientes</h3>
                    <p className="text-xs text-muted-foreground/70">Aprobaciones antes de continuar con los pagos</p>
                  </div>
                  <Badge variant="outline" className="text-xs">
                    {pendingExpensesSummary?.count ?? 0}
                  </Badge>
                </div>
                <div className="p-4 space-y-3 text-sm text-muted-foreground">
                  {isLoadingPendingExpenses ? (
                    <div className="flex items-center gap-2">
                      <Loader2 className="h-4 w-4 animate-spin" /> Calculando pendientes…
                    </div>
                  ) : pendingExpensesSummary && pendingExpensesSummary.count > 0 ? (
                    <>
                      <div className="flex items-center justify-between text-base font-semibold text-foreground">
                        <span>Total por aprobar</span>
                        <span>{formatCurrency(pendingExpensesSummary.total)}</span>
                      </div>
                      {pendingExpensesSummary.jobs.length > 0 && (
                        <div className="space-y-1 text-xs text-muted-foreground">
                          {pendingExpensesSummary.jobs.map(({ jobId, amount }) => (
                            <div key={jobId} className="flex items-center justify-between">
                              <span>Job {jobId.substring(0, 8)}…</span>
                              <span>{formatCurrency(amount)}</span>
                            </div>
                          ))}
                        </div>
                      )}
                    </>
                  ) : (
                    <div className="text-xs text-muted-foreground">No hay gastos pendientes de aprobación.</div>
                  )}
                  <Button
                    variant="outline"
                    size="sm"
                    className="w-full"
                    onClick={() => navigate('/gastos')}
                  >
                    Ir a Gastos
                  </Button>
                </div>
              </div>
            )}

            {/* Today's Schedule Widget */}
            <div className="bg-card rounded-xl border border-border overflow-hidden shadow-sm">
              <div className="p-4 border-b border-border flex items-center justify-between">
                <h3 className="font-medium text-sm text-muted-foreground uppercase tracking-wider">Agenda de Hoy</h3>
                <span className="text-xs text-muted-foreground">{format(new Date(), 'd MMM')}</span>
              </div>
              <div className="p-2">
                <Suspense fallback={lazyFallback}>
                  <TodaySchedule
                    jobs={selectedDateJobs}
                    onEditClick={handleEditClick}
                    onDeleteClick={handleDeleteClick}
                    onJobClick={handleJobClick}
                    userRole={userRole}
                    selectedDate={date}
                    detailsOnlyMode
                    hideTasks
                    viewMode="sidebar"
                  />
                </Suspense>
              </div>
            </div>
          </div>
        </div>

        {/* Dialogs */}
        {selectedJob && (
          <Suspense fallback={lazyFallback}>
            <EditJobDialog
              open={isEditDialogOpen}
              onOpenChange={setIsEditDialogOpen}
              job={selectedJob}
            />
<<<<<<< HEAD
            <JobDetailsDialog
              open={isDetailsDialogOpen}
              onOpenChange={setIsDetailsDialogOpen}
              job={selectedJob}
            />
=======
>>>>>>> 2e396d81
          </Suspense>
        )}

        {messagesOpen ? (
          <Suspense fallback={lazyFallback}>
            <MessagesDialog
              open={messagesOpen}
              onOpenChange={setMessagesOpen}
            />
          </Suspense>
        ) : null}

        {emailComposerOpen ? (
          <Suspense fallback={lazyFallback}>
            <EmailComposerDialog
              open={emailComposerOpen}
              onOpenChange={setEmailComposerOpen}
            />
          </Suspense>
        ) : null}
      </div>
    </div>
  );
};

export default Dashboard;<|MERGE_RESOLUTION|>--- conflicted
+++ resolved
@@ -417,14 +417,6 @@
               onOpenChange={setIsEditDialogOpen}
               job={selectedJob}
             />
-<<<<<<< HEAD
-            <JobDetailsDialog
-              open={isDetailsDialogOpen}
-              onOpenChange={setIsDetailsDialogOpen}
-              job={selectedJob}
-            />
-=======
->>>>>>> 2e396d81
           </Suspense>
         )}
 
